--- conflicted
+++ resolved
@@ -67,11 +67,6 @@
 
 iOSInjectionProject/
 
-<<<<<<< HEAD
-build/
-sysroot*/
-.DS_Store
-=======
 build*/
 sysroot*/
->>>>>>> f83b8e23
+.DS_Store