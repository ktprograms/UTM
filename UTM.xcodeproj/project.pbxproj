--- conflicted
+++ resolved
@@ -7,7 +7,6 @@
 	objects = {
 
 /* Begin PBXBuildFile section */
-<<<<<<< HEAD
 		CE020BA324AEDC7C00B44AB6 /* UTMData.swift in Sources */ = {isa = PBXBuildFile; fileRef = CE020BA224AEDC7C00B44AB6 /* UTMData.swift */; };
 		CE020BA424AEDC7C00B44AB6 /* UTMData.swift in Sources */ = {isa = PBXBuildFile; fileRef = CE020BA224AEDC7C00B44AB6 /* UTMData.swift */; };
 		CE020BA724AEDEF000B44AB6 /* Logging in Frameworks */ = {isa = PBXBuildFile; productRef = CE020BA624AEDEF000B44AB6 /* Logging */; };
@@ -640,6 +639,7 @@
 		CE4698FA24C8FBD9008C1BD6 /* Icons in Resources */ = {isa = PBXBuildFile; fileRef = CE4698F824C8FBD9008C1BD6 /* Icons */; };
 		CE4EF2702506DBFD00E9D33B /* VMRemovableDrivesViewController.swift in Sources */ = {isa = PBXBuildFile; fileRef = CE4EF26F2506DBFD00E9D33B /* VMRemovableDrivesViewController.swift */; };
 		CE4EF2722506DD7900E9D33B /* VMRemovableDrivesView.xib in Resources */ = {isa = PBXBuildFile; fileRef = CE4EF2712506DD7900E9D33B /* VMRemovableDrivesView.xib */; };
+		CE5076DB250AB55D00C26C19 /* VMDisplayMetalViewController+Pencil.m in Sources */ = {isa = PBXBuildFile; fileRef = CE5076DA250AB55D00C26C19 /* VMDisplayMetalViewController+Pencil.m */; };
 		CE612AC624D3B50700FA6300 /* VMDisplayWindowController.swift in Sources */ = {isa = PBXBuildFile; fileRef = CE612AC524D3B50700FA6300 /* VMDisplayWindowController.swift */; };
 		CE7D972C24B2B17D0080CB69 /* BusyOverlay.swift in Sources */ = {isa = PBXBuildFile; fileRef = CE7D972B24B2B17D0080CB69 /* BusyOverlay.swift */; };
 		CE8813D324CD230300532628 /* ActivityView.swift in Sources */ = {isa = PBXBuildFile; fileRef = CE8813D224CD230300532628 /* ActivityView.swift */; };
@@ -724,342 +724,6 @@
 		CEF83F8F250094EE00557D15 /* libgcrypt.20.utm.dylib in Embed Libraries */ = {isa = PBXBuildFile; fileRef = CE2D63F322653C7400FC7E63 /* libgcrypt.20.utm.dylib */; settings = {ATTRIBUTES = (CodeSignOnCopy, ); }; };
 		CEFC6CDD24C25697003F6962 /* VMDriveImage.swift in Sources */ = {isa = PBXBuildFile; fileRef = CEFC6CDC24C25697003F6962 /* VMDriveImage.swift */; };
 		CEFC6CDE24C25697003F6962 /* VMDriveImage.swift in Sources */ = {isa = PBXBuildFile; fileRef = CEFC6CDC24C25697003F6962 /* VMDriveImage.swift */; };
-=======
-		423BCE66240F6A80001989AC /* VMConfigSystemArgumentsViewController.m in Sources */ = {isa = PBXBuildFile; fileRef = 423BCE65240F6A80001989AC /* VMConfigSystemArgumentsViewController.m */; };
-		521F3EF92414F73800130500 /* Localizable.strings in Resources */ = {isa = PBXBuildFile; fileRef = 521F3EFB2414F73800130500 /* Localizable.strings */; };
-		52459A332440C84E006A58D0 /* InfoPlist.strings in Resources */ = {isa = PBXBuildFile; fileRef = 52459A312440C84E006A58D0 /* InfoPlist.strings */; };
-		5286EC902437488E007E6CBC /* VMDisplayMetalViewController+Gamepad.m in Sources */ = {isa = PBXBuildFile; fileRef = 5286EC8F2437488E007E6CBC /* VMDisplayMetalViewController+Gamepad.m */; };
-		5286EC92243748AC007E6CBC /* Settings.bundle in Resources */ = {isa = PBXBuildFile; fileRef = 5286EC91243748AC007E6CBC /* Settings.bundle */; };
-		5286EC95243748C3007E6CBC /* VMDisplayMetalViewController.m in Sources */ = {isa = PBXBuildFile; fileRef = 5286EC94243748C3007E6CBC /* VMDisplayMetalViewController.m */; };
-		831C4FC1244C68CA00BB5302 /* VMDisplayMetalViewController+Pencil.m in Sources */ = {isa = PBXBuildFile; fileRef = 831C4FBF244C68CA00BB5302 /* VMDisplayMetalViewController+Pencil.m */; };
-		83FBDD56242FA7BC00D2C5D7 /* VMDisplayMetalViewController+Pointer.m in Sources */ = {isa = PBXBuildFile; fileRef = 83FBDD55242FA7BC00D2C5D7 /* VMDisplayMetalViewController+Pointer.m */; };
-		83FBDD57242FA92300D2C5D7 /* VMDisplayMetalViewController+Pointer.h in Sources */ = {isa = PBXBuildFile; fileRef = 83FBDD53242FA71900D2C5D7 /* VMDisplayMetalViewController+Pointer.h */; };
-		CE056CA6242454100004B68A /* VMDisplayMetalViewController+Touch.m in Sources */ = {isa = PBXBuildFile; fileRef = CE056CA5242454100004B68A /* VMDisplayMetalViewController+Touch.m */; };
-		CE059DC1243BD67200338317 /* libphodav-2.0.0.dylib in Frameworks */ = {isa = PBXBuildFile; fileRef = CE059DC0243BD67100338317 /* libphodav-2.0.0.dylib */; };
-		CE059DC2243BD67200338317 /* libphodav-2.0.0.dylib in Embed Libraries */ = {isa = PBXBuildFile; fileRef = CE059DC0243BD67100338317 /* libphodav-2.0.0.dylib */; settings = {ATTRIBUTES = (CodeSignOnCopy, ); }; };
-		CE059DC5243BFA3200338317 /* UTMConfiguration+Sharing.m in Sources */ = {isa = PBXBuildFile; fileRef = CE059DC4243BFA3200338317 /* UTMConfiguration+Sharing.m */; };
-		CE059DC8243E9E3400338317 /* UTMLocationManager.m in Sources */ = {isa = PBXBuildFile; fileRef = CE059DC7243E9E3400338317 /* UTMLocationManager.m */; };
-		CE059DCB243FBA3C00338317 /* VMConfigCell.m in Sources */ = {isa = PBXBuildFile; fileRef = CE059DCA243FBA3C00338317 /* VMConfigCell.m */; };
-		CE20FAE52444FC6E0059AE11 /* VMConfigDirectoryPickerViewController.m in Sources */ = {isa = PBXBuildFile; fileRef = CE20FAE42444FC6E0059AE11 /* VMConfigDirectoryPickerViewController.m */; };
-		CE20FAE82448D2BE0059AE11 /* VMScroll.m in Sources */ = {isa = PBXBuildFile; fileRef = CE20FAE72448D2BE0059AE11 /* VMScroll.m */; };
-		CE23C16123FCEC0A001177D6 /* qapi-commands-run-state.c in Sources */ = {isa = PBXBuildFile; fileRef = CE23C07E23FCEBFF001177D6 /* qapi-commands-run-state.c */; };
-		CE23C16223FCEC0A001177D6 /* qapi-visit-tpm.c in Sources */ = {isa = PBXBuildFile; fileRef = CE23C07F23FCEBFF001177D6 /* qapi-visit-tpm.c */; };
-		CE23C16323FCEC0A001177D6 /* qapi-commands-rocker.c in Sources */ = {isa = PBXBuildFile; fileRef = CE23C08123FCEBFF001177D6 /* qapi-commands-rocker.c */; };
-		CE23C16423FCEC0A001177D6 /* qapi-commands-ui.c in Sources */ = {isa = PBXBuildFile; fileRef = CE23C08223FCEBFF001177D6 /* qapi-commands-ui.c */; };
-		CE23C16523FCEC0A001177D6 /* qapi-types-run-state.c in Sources */ = {isa = PBXBuildFile; fileRef = CE23C08523FCEBFF001177D6 /* qapi-types-run-state.c */; };
-		CE23C16623FCEC0A001177D6 /* qapi-commands-char.c in Sources */ = {isa = PBXBuildFile; fileRef = CE23C08623FCEBFF001177D6 /* qapi-commands-char.c */; };
-		CE23C16723FCEC0A001177D6 /* qapi-types-block.c in Sources */ = {isa = PBXBuildFile; fileRef = CE23C08723FCEBFF001177D6 /* qapi-types-block.c */; };
-		CE23C16823FCEC0A001177D6 /* qapi-events-trace.c in Sources */ = {isa = PBXBuildFile; fileRef = CE23C08923FCEBFF001177D6 /* qapi-events-trace.c */; };
-		CE23C16923FCEC0A001177D6 /* qapi-visit-net.c in Sources */ = {isa = PBXBuildFile; fileRef = CE23C08A23FCEC00001177D6 /* qapi-visit-net.c */; };
-		CE23C16A23FCEC0A001177D6 /* qapi-commands-net.c in Sources */ = {isa = PBXBuildFile; fileRef = CE23C08F23FCEC00001177D6 /* qapi-commands-net.c */; };
-		CE23C16B23FCEC0A001177D6 /* qapi-dispatch-events.c in Sources */ = {isa = PBXBuildFile; fileRef = CE23C09223FCEC00001177D6 /* qapi-dispatch-events.c */; };
-		CE23C16C23FCEC0A001177D6 /* qapi-visit-job.c in Sources */ = {isa = PBXBuildFile; fileRef = CE23C09523FCEC00001177D6 /* qapi-visit-job.c */; };
-		CE23C16D23FCEC0A001177D6 /* qapi-builtin-visit.c in Sources */ = {isa = PBXBuildFile; fileRef = CE23C09623FCEC00001177D6 /* qapi-builtin-visit.c */; };
-		CE23C16E23FCEC0A001177D6 /* qapi-types-block-core.c in Sources */ = {isa = PBXBuildFile; fileRef = CE23C09923FCEC00001177D6 /* qapi-types-block-core.c */; };
-		CE23C16F23FCEC0A001177D6 /* qapi-commands-migration.c in Sources */ = {isa = PBXBuildFile; fileRef = CE23C09B23FCEC00001177D6 /* qapi-commands-migration.c */; };
-		CE23C17023FCEC0A001177D6 /* qapi-commands-audio.c in Sources */ = {isa = PBXBuildFile; fileRef = CE23C09D23FCEC00001177D6 /* qapi-commands-audio.c */; };
-		CE23C17123FCEC0A001177D6 /* qapi-events-qdev.c in Sources */ = {isa = PBXBuildFile; fileRef = CE23C09E23FCEC00001177D6 /* qapi-events-qdev.c */; };
-		CE23C17223FCEC0A001177D6 /* qapi-commands-authz.c in Sources */ = {isa = PBXBuildFile; fileRef = CE23C0A423FCEC01001177D6 /* qapi-commands-authz.c */; };
-		CE23C17323FCEC0A001177D6 /* qapi-visit-transaction.c in Sources */ = {isa = PBXBuildFile; fileRef = CE23C0A623FCEC01001177D6 /* qapi-visit-transaction.c */; };
-		CE23C17423FCEC0A001177D6 /* qapi-visit-block.c in Sources */ = {isa = PBXBuildFile; fileRef = CE23C0A723FCEC01001177D6 /* qapi-visit-block.c */; };
-		CE23C17523FCEC0A001177D6 /* qapi-events-qom.c in Sources */ = {isa = PBXBuildFile; fileRef = CE23C0A823FCEC01001177D6 /* qapi-events-qom.c */; };
-		CE23C17623FCEC0A001177D6 /* qapi-events-transaction.c in Sources */ = {isa = PBXBuildFile; fileRef = CE23C0AC23FCEC01001177D6 /* qapi-events-transaction.c */; };
-		CE23C17723FCEC0A001177D6 /* qapi-commands-crypto.c in Sources */ = {isa = PBXBuildFile; fileRef = CE23C0AE23FCEC01001177D6 /* qapi-commands-crypto.c */; };
-		CE23C17823FCEC0A001177D6 /* qapi-events-sockets.c in Sources */ = {isa = PBXBuildFile; fileRef = CE23C0AF23FCEC01001177D6 /* qapi-events-sockets.c */; };
-		CE23C17923FCEC0A001177D6 /* qapi-visit-dump.c in Sources */ = {isa = PBXBuildFile; fileRef = CE23C0B323FCEC01001177D6 /* qapi-visit-dump.c */; };
-		CE23C17A23FCEC0A001177D6 /* qapi-events-introspect.c in Sources */ = {isa = PBXBuildFile; fileRef = CE23C0B423FCEC01001177D6 /* qapi-events-introspect.c */; };
-		CE23C17B23FCEC0A001177D6 /* qapi-types-net.c in Sources */ = {isa = PBXBuildFile; fileRef = CE23C0B523FCEC02001177D6 /* qapi-types-net.c */; };
-		CE23C17C23FCEC0A001177D6 /* qapi-types.c in Sources */ = {isa = PBXBuildFile; fileRef = CE23C0B623FCEC02001177D6 /* qapi-types.c */; };
-		CE23C17D23FCEC0A001177D6 /* qapi-visit-ui.c in Sources */ = {isa = PBXBuildFile; fileRef = CE23C0B723FCEC02001177D6 /* qapi-visit-ui.c */; };
-		CE23C17E23FCEC0A001177D6 /* qapi-visit-authz.c in Sources */ = {isa = PBXBuildFile; fileRef = CE23C0B823FCEC02001177D6 /* qapi-visit-authz.c */; };
-		CE23C17F23FCEC0A001177D6 /* qapi-events-machine.c in Sources */ = {isa = PBXBuildFile; fileRef = CE23C0B923FCEC02001177D6 /* qapi-events-machine.c */; };
-		CE23C18023FCEC0A001177D6 /* qapi-commands-sockets.c in Sources */ = {isa = PBXBuildFile; fileRef = CE23C0BD23FCEC02001177D6 /* qapi-commands-sockets.c */; };
-		CE23C18123FCEC0A001177D6 /* qapi-visit-audio.c in Sources */ = {isa = PBXBuildFile; fileRef = CE23C0BE23FCEC02001177D6 /* qapi-visit-audio.c */; };
-		CE23C18223FCEC0A001177D6 /* qapi-commands-tpm.c in Sources */ = {isa = PBXBuildFile; fileRef = CE23C0BF23FCEC02001177D6 /* qapi-commands-tpm.c */; };
-		CE23C18323FCEC0A001177D6 /* qapi-visit-crypto.c in Sources */ = {isa = PBXBuildFile; fileRef = CE23C0C223FCEC02001177D6 /* qapi-visit-crypto.c */; };
-		CE23C18423FCEC0A001177D6 /* qapi-types-common.c in Sources */ = {isa = PBXBuildFile; fileRef = CE23C0C623FCEC02001177D6 /* qapi-types-common.c */; };
-		CE23C18523FCEC0A001177D6 /* qapi-events-misc-target.c in Sources */ = {isa = PBXBuildFile; fileRef = CE23C0C723FCEC02001177D6 /* qapi-events-misc-target.c */; };
-		CE23C18623FCEC0A001177D6 /* qapi-types-migration.c in Sources */ = {isa = PBXBuildFile; fileRef = CE23C0CB23FCEC02001177D6 /* qapi-types-migration.c */; };
-		CE23C18723FCEC0A001177D6 /* qapi-events-authz.c in Sources */ = {isa = PBXBuildFile; fileRef = CE23C0CC23FCEC03001177D6 /* qapi-events-authz.c */; };
-		CE23C18823FCEC0A001177D6 /* qapi-visit-migration.c in Sources */ = {isa = PBXBuildFile; fileRef = CE23C0CE23FCEC03001177D6 /* qapi-visit-migration.c */; };
-		CE23C18923FCEC0A001177D6 /* qapi-commands.c in Sources */ = {isa = PBXBuildFile; fileRef = CE23C0D223FCEC03001177D6 /* qapi-commands.c */; };
-		CE23C18A23FCEC0A001177D6 /* qapi-events-dump.c in Sources */ = {isa = PBXBuildFile; fileRef = CE23C0D323FCEC03001177D6 /* qapi-events-dump.c */; };
-		CE23C18B23FCEC0A001177D6 /* qapi-builtin-types.c in Sources */ = {isa = PBXBuildFile; fileRef = CE23C0D523FCEC03001177D6 /* qapi-builtin-types.c */; };
-		CE23C18C23FCEC0A001177D6 /* qapi-events-common.c in Sources */ = {isa = PBXBuildFile; fileRef = CE23C0D723FCEC03001177D6 /* qapi-events-common.c */; };
-		CE23C18D23FCEC0A001177D6 /* qapi-types-authz.c in Sources */ = {isa = PBXBuildFile; fileRef = CE23C0DA23FCEC03001177D6 /* qapi-types-authz.c */; };
-		CE23C18E23FCEC0A001177D6 /* qapi-commands-machine-target.c in Sources */ = {isa = PBXBuildFile; fileRef = CE23C0DB23FCEC03001177D6 /* qapi-commands-machine-target.c */; };
-		CE23C18F23FCEC0A001177D6 /* qapi-types-tpm.c in Sources */ = {isa = PBXBuildFile; fileRef = CE23C0DC23FCEC03001177D6 /* qapi-types-tpm.c */; };
-		CE23C19023FCEC0A001177D6 /* qapi-commands-dump.c in Sources */ = {isa = PBXBuildFile; fileRef = CE23C0DD23FCEC03001177D6 /* qapi-commands-dump.c */; };
-		CE23C19123FCEC0A001177D6 /* qapi-commands-block-core.c in Sources */ = {isa = PBXBuildFile; fileRef = CE23C0DF23FCEC04001177D6 /* qapi-commands-block-core.c */; };
-		CE23C19223FCEC0A001177D6 /* qapi-visit-block-core.c in Sources */ = {isa = PBXBuildFile; fileRef = CE23C0E023FCEC04001177D6 /* qapi-visit-block-core.c */; };
-		CE23C19323FCEC0A001177D6 /* qapi-visit-introspect.c in Sources */ = {isa = PBXBuildFile; fileRef = CE23C0E223FCEC04001177D6 /* qapi-visit-introspect.c */; };
-		CE23C19423FCEC0A001177D6 /* qapi-types-crypto.c in Sources */ = {isa = PBXBuildFile; fileRef = CE23C0E323FCEC04001177D6 /* qapi-types-crypto.c */; };
-		CE23C19523FCEC0A001177D6 /* qapi-visit-qom.c in Sources */ = {isa = PBXBuildFile; fileRef = CE23C0E423FCEC04001177D6 /* qapi-visit-qom.c */; };
-		CE23C19623FCEC0A001177D6 /* qapi-visit-trace.c in Sources */ = {isa = PBXBuildFile; fileRef = CE23C0E523FCEC04001177D6 /* qapi-visit-trace.c */; };
-		CE23C19723FCEC0A001177D6 /* qapi-commands-block.c in Sources */ = {isa = PBXBuildFile; fileRef = CE23C0E723FCEC04001177D6 /* qapi-commands-block.c */; };
-		CE23C19823FCEC0A001177D6 /* qapi-visit-char.c in Sources */ = {isa = PBXBuildFile; fileRef = CE23C0E923FCEC04001177D6 /* qapi-visit-char.c */; };
-		CE23C19923FCEC0A001177D6 /* qapi-events-migration.c in Sources */ = {isa = PBXBuildFile; fileRef = CE23C0EE23FCEC04001177D6 /* qapi-events-migration.c */; };
-		CE23C19A23FCEC0A001177D6 /* qapi-events-block-core.c in Sources */ = {isa = PBXBuildFile; fileRef = CE23C0EF23FCEC04001177D6 /* qapi-events-block-core.c */; };
-		CE23C19B23FCEC0A001177D6 /* qapi-events-error.c in Sources */ = {isa = PBXBuildFile; fileRef = CE23C0F023FCEC04001177D6 /* qapi-events-error.c */; };
-		CE23C19C23FCEC0A001177D6 /* qapi-visit-run-state.c in Sources */ = {isa = PBXBuildFile; fileRef = CE23C0F523FCEC05001177D6 /* qapi-visit-run-state.c */; };
-		CE23C19D23FCEC0A001177D6 /* qapi-visit-rocker.c in Sources */ = {isa = PBXBuildFile; fileRef = CE23C0F723FCEC05001177D6 /* qapi-visit-rocker.c */; };
-		CE23C19E23FCEC0A001177D6 /* qapi-types-introspect.c in Sources */ = {isa = PBXBuildFile; fileRef = CE23C0F923FCEC05001177D6 /* qapi-types-introspect.c */; };
-		CE23C19F23FCEC0A001177D6 /* qapi-commands-rdma.c in Sources */ = {isa = PBXBuildFile; fileRef = CE23C0FB23FCEC05001177D6 /* qapi-commands-rdma.c */; };
-		CE23C1A023FCEC0A001177D6 /* qapi-commands-error.c in Sources */ = {isa = PBXBuildFile; fileRef = CE23C0FC23FCEC05001177D6 /* qapi-commands-error.c */; };
-		CE23C1A123FCEC0A001177D6 /* qapi-events-run-state.c in Sources */ = {isa = PBXBuildFile; fileRef = CE23C0FD23FCEC05001177D6 /* qapi-events-run-state.c */; };
-		CE23C1A223FCEC0A001177D6 /* qapi-types-ui.c in Sources */ = {isa = PBXBuildFile; fileRef = CE23C10023FCEC05001177D6 /* qapi-types-ui.c */; };
-		CE23C1A323FCEC0A001177D6 /* qapi-events-net.c in Sources */ = {isa = PBXBuildFile; fileRef = CE23C10123FCEC05001177D6 /* qapi-events-net.c */; };
-		CE23C1A423FCEC0A001177D6 /* qapi-visit-common.c in Sources */ = {isa = PBXBuildFile; fileRef = CE23C10223FCEC05001177D6 /* qapi-visit-common.c */; };
-		CE23C1A523FCEC0A001177D6 /* qapi-visit-misc.c in Sources */ = {isa = PBXBuildFile; fileRef = CE23C10423FCEC05001177D6 /* qapi-visit-misc.c */; };
-		CE23C1A623FCEC0A001177D6 /* qapi-commands-introspect.c in Sources */ = {isa = PBXBuildFile; fileRef = CE23C10523FCEC05001177D6 /* qapi-commands-introspect.c */; };
-		CE23C1A723FCEC0A001177D6 /* qapi-visit-sockets.c in Sources */ = {isa = PBXBuildFile; fileRef = CE23C10623FCEC05001177D6 /* qapi-visit-sockets.c */; };
-		CE23C1A823FCEC0A001177D6 /* qapi-commands-common.c in Sources */ = {isa = PBXBuildFile; fileRef = CE23C10823FCEC06001177D6 /* qapi-commands-common.c */; };
-		CE23C1A923FCEC0A001177D6 /* qapi-visit-qdev.c in Sources */ = {isa = PBXBuildFile; fileRef = CE23C10923FCEC06001177D6 /* qapi-visit-qdev.c */; };
-		CE23C1AA23FCEC0A001177D6 /* qapi-commands-transaction.c in Sources */ = {isa = PBXBuildFile; fileRef = CE23C10B23FCEC06001177D6 /* qapi-commands-transaction.c */; };
-		CE23C1AB23FCEC0A001177D6 /* qapi-visit-machine.c in Sources */ = {isa = PBXBuildFile; fileRef = CE23C10D23FCEC06001177D6 /* qapi-visit-machine.c */; };
-		CE23C1AC23FCEC0A001177D6 /* qapi-types-sockets.c in Sources */ = {isa = PBXBuildFile; fileRef = CE23C10E23FCEC06001177D6 /* qapi-types-sockets.c */; };
-		CE23C1AD23FCEC0A001177D6 /* qapi-commands-trace.c in Sources */ = {isa = PBXBuildFile; fileRef = CE23C11023FCEC06001177D6 /* qapi-commands-trace.c */; };
-		CE23C1AE23FCEC0A001177D6 /* qapi-visit-machine-target.c in Sources */ = {isa = PBXBuildFile; fileRef = CE23C11123FCEC06001177D6 /* qapi-visit-machine-target.c */; };
-		CE23C1AF23FCEC0A001177D6 /* qapi-types-error.c in Sources */ = {isa = PBXBuildFile; fileRef = CE23C11223FCEC06001177D6 /* qapi-types-error.c */; };
-		CE23C1B023FCEC0A001177D6 /* qapi-types-audio.c in Sources */ = {isa = PBXBuildFile; fileRef = CE23C11423FCEC06001177D6 /* qapi-types-audio.c */; };
-		CE23C1B123FCEC0A001177D6 /* qapi-types-trace.c in Sources */ = {isa = PBXBuildFile; fileRef = CE23C11523FCEC06001177D6 /* qapi-types-trace.c */; };
-		CE23C1B223FCEC0A001177D6 /* qapi-events-block.c in Sources */ = {isa = PBXBuildFile; fileRef = CE23C11623FCEC06001177D6 /* qapi-events-block.c */; };
-		CE23C1B323FCEC0A001177D6 /* qapi-events-misc.c in Sources */ = {isa = PBXBuildFile; fileRef = CE23C11B23FCEC07001177D6 /* qapi-events-misc.c */; };
-		CE23C1B423FCEC0A001177D6 /* qapi-events-crypto.c in Sources */ = {isa = PBXBuildFile; fileRef = CE23C11D23FCEC07001177D6 /* qapi-events-crypto.c */; };
-		CE23C1B523FCEC0A001177D6 /* qapi-commands-qdev.c in Sources */ = {isa = PBXBuildFile; fileRef = CE23C11F23FCEC07001177D6 /* qapi-commands-qdev.c */; };
-		CE23C1B623FCEC0A001177D6 /* qapi-types-char.c in Sources */ = {isa = PBXBuildFile; fileRef = CE23C12023FCEC07001177D6 /* qapi-types-char.c */; };
-		CE23C1B723FCEC0A001177D6 /* qapi-types-dump.c in Sources */ = {isa = PBXBuildFile; fileRef = CE23C12123FCEC07001177D6 /* qapi-types-dump.c */; };
-		CE23C1B823FCEC0A001177D6 /* qapi-events-ui.c in Sources */ = {isa = PBXBuildFile; fileRef = CE23C12623FCEC07001177D6 /* qapi-events-ui.c */; };
-		CE23C1B923FCEC0A001177D6 /* qapi-events-char.c in Sources */ = {isa = PBXBuildFile; fileRef = CE23C12723FCEC07001177D6 /* qapi-events-char.c */; };
-		CE23C1BA23FCEC0A001177D6 /* qapi-types-misc.c in Sources */ = {isa = PBXBuildFile; fileRef = CE23C12823FCEC07001177D6 /* qapi-types-misc.c */; };
-		CE23C1BB23FCEC0A001177D6 /* qapi-events-rdma.c in Sources */ = {isa = PBXBuildFile; fileRef = CE23C12923FCEC07001177D6 /* qapi-events-rdma.c */; };
-		CE23C1BC23FCEC0A001177D6 /* qapi-types-rdma.c in Sources */ = {isa = PBXBuildFile; fileRef = CE23C13023FCEC08001177D6 /* qapi-types-rdma.c */; };
-		CE23C1BD23FCEC0A001177D6 /* qapi-types-job.c in Sources */ = {isa = PBXBuildFile; fileRef = CE23C13123FCEC08001177D6 /* qapi-types-job.c */; };
-		CE23C1BE23FCEC0A001177D6 /* qapi-commands-machine.c in Sources */ = {isa = PBXBuildFile; fileRef = CE23C13223FCEC08001177D6 /* qapi-commands-machine.c */; };
-		CE23C1BF23FCEC0A001177D6 /* qapi-types-transaction.c in Sources */ = {isa = PBXBuildFile; fileRef = CE23C13423FCEC08001177D6 /* qapi-types-transaction.c */; };
-		CE23C1C023FCEC0A001177D6 /* qapi-visit.c in Sources */ = {isa = PBXBuildFile; fileRef = CE23C13523FCEC08001177D6 /* qapi-visit.c */; };
-		CE23C1C123FCEC0A001177D6 /* qapi-visit-rdma.c in Sources */ = {isa = PBXBuildFile; fileRef = CE23C13623FCEC08001177D6 /* qapi-visit-rdma.c */; };
-		CE23C1C223FCEC0A001177D6 /* qapi-types-qom.c in Sources */ = {isa = PBXBuildFile; fileRef = CE23C13823FCEC08001177D6 /* qapi-types-qom.c */; };
-		CE23C1C323FCEC0A001177D6 /* qapi-events-tpm.c in Sources */ = {isa = PBXBuildFile; fileRef = CE23C13923FCEC08001177D6 /* qapi-events-tpm.c */; };
-		CE23C1C423FCEC0A001177D6 /* qapi-commands-misc-target.c in Sources */ = {isa = PBXBuildFile; fileRef = CE23C13C23FCEC08001177D6 /* qapi-commands-misc-target.c */; };
-		CE23C1C523FCEC0A001177D6 /* qapi-events-machine-target.c in Sources */ = {isa = PBXBuildFile; fileRef = CE23C13D23FCEC08001177D6 /* qapi-events-machine-target.c */; };
-		CE23C1C623FCEC0A001177D6 /* qapi-events-audio.c in Sources */ = {isa = PBXBuildFile; fileRef = CE23C13E23FCEC08001177D6 /* qapi-events-audio.c */; };
-		CE23C1C723FCEC0A001177D6 /* qapi-events.c in Sources */ = {isa = PBXBuildFile; fileRef = CE23C14023FCEC09001177D6 /* qapi-events.c */; };
-		CE23C1C823FCEC0A001177D6 /* qapi-visit-misc-target.c in Sources */ = {isa = PBXBuildFile; fileRef = CE23C14223FCEC09001177D6 /* qapi-visit-misc-target.c */; };
-		CE23C1C923FCEC0A001177D6 /* qapi-events-job.c in Sources */ = {isa = PBXBuildFile; fileRef = CE23C14523FCEC09001177D6 /* qapi-events-job.c */; };
-		CE23C1CA23FCEC0A001177D6 /* qapi-types-rocker.c in Sources */ = {isa = PBXBuildFile; fileRef = CE23C14D23FCEC09001177D6 /* qapi-types-rocker.c */; };
-		CE23C1CB23FCEC0A001177D6 /* qapi-commands-misc.c in Sources */ = {isa = PBXBuildFile; fileRef = CE23C15123FCEC09001177D6 /* qapi-commands-misc.c */; };
-		CE23C1CC23FCEC0A001177D6 /* qapi-types-machine-target.c in Sources */ = {isa = PBXBuildFile; fileRef = CE23C15223FCEC09001177D6 /* qapi-types-machine-target.c */; };
-		CE23C1CD23FCEC0A001177D6 /* qapi-commands-qom.c in Sources */ = {isa = PBXBuildFile; fileRef = CE23C15523FCEC0A001177D6 /* qapi-commands-qom.c */; };
-		CE23C1CE23FCEC0A001177D6 /* qapi-commands-job.c in Sources */ = {isa = PBXBuildFile; fileRef = CE23C15723FCEC0A001177D6 /* qapi-commands-job.c */; };
-		CE23C1CF23FCEC0A001177D6 /* qapi-types-machine.c in Sources */ = {isa = PBXBuildFile; fileRef = CE23C15823FCEC0A001177D6 /* qapi-types-machine.c */; };
-		CE23C1D023FCEC0A001177D6 /* qapi-events-rocker.c in Sources */ = {isa = PBXBuildFile; fileRef = CE23C15923FCEC0A001177D6 /* qapi-events-rocker.c */; };
-		CE23C1D123FCEC0A001177D6 /* qapi-types-qdev.c in Sources */ = {isa = PBXBuildFile; fileRef = CE23C15B23FCEC0A001177D6 /* qapi-types-qdev.c */; };
-		CE23C1D223FCEC0A001177D6 /* qapi-visit-error.c in Sources */ = {isa = PBXBuildFile; fileRef = CE23C15D23FCEC0A001177D6 /* qapi-visit-error.c */; };
-		CE23C1D323FCEC0A001177D6 /* qapi-types-misc-target.c in Sources */ = {isa = PBXBuildFile; fileRef = CE23C16023FCEC0A001177D6 /* qapi-types-misc-target.c */; };
-		CE26FC25226EBC5A0090BE9B /* CSMain.m in Sources */ = {isa = PBXBuildFile; fileRef = CE26FC24226EBC5A0090BE9B /* CSMain.m */; };
-		CE2C67D8227F6F1200AEF1D0 /* VMConfigDrivePickerViewController.m in Sources */ = {isa = PBXBuildFile; fileRef = CE2C67D7227F6F1200AEF1D0 /* VMConfigDrivePickerViewController.m */; };
-		CE2C67DB227F769300AEF1D0 /* VMConfigDriveCreateViewController.m in Sources */ = {isa = PBXBuildFile; fileRef = CE2C67DA227F769300AEF1D0 /* VMConfigDriveCreateViewController.m */; };
-		CE2D63D32265154700FC7E63 /* UTMRenderer.m in Sources */ = {isa = PBXBuildFile; fileRef = CE2D63CF2265154700FC7E63 /* UTMRenderer.m */; };
-		CE2D63D42265154700FC7E63 /* UTMShaders.metal in Sources */ = {isa = PBXBuildFile; fileRef = CE2D63D02265154700FC7E63 /* UTMShaders.metal */; };
-		CE2D641B22653C7600FC7E63 /* libgmodule-2.0.0.dylib in Frameworks */ = {isa = PBXBuildFile; fileRef = CE2D63D822653C7300FC7E63 /* libgmodule-2.0.0.dylib */; };
-		CE2D641C22653C7600FC7E63 /* libjpeg.62.dylib in Frameworks */ = {isa = PBXBuildFile; fileRef = CE2D63D922653C7300FC7E63 /* libjpeg.62.dylib */; };
-		CE2D641D22653C7600FC7E63 /* libintl.8.dylib in Frameworks */ = {isa = PBXBuildFile; fileRef = CE2D63DA22653C7300FC7E63 /* libintl.8.dylib */; };
-		CE2D641E22653C7600FC7E63 /* libgstapp-1.0.0.dylib in Frameworks */ = {isa = PBXBuildFile; fileRef = CE2D63DB22653C7300FC7E63 /* libgstapp-1.0.0.dylib */; };
-		CE2D641F22653C7600FC7E63 /* libgthread-2.0.0.dylib in Frameworks */ = {isa = PBXBuildFile; fileRef = CE2D63DC22653C7300FC7E63 /* libgthread-2.0.0.dylib */; };
-		CE2D642022653C7600FC7E63 /* libgstrtp-1.0.0.dylib in Frameworks */ = {isa = PBXBuildFile; fileRef = CE2D63DD22653C7400FC7E63 /* libgstrtp-1.0.0.dylib */; };
-		CE2D642122653C7600FC7E63 /* libgstriff-1.0.0.dylib in Frameworks */ = {isa = PBXBuildFile; fileRef = CE2D63DE22653C7400FC7E63 /* libgstriff-1.0.0.dylib */; };
-		CE2D642222653C7600FC7E63 /* libqemu-system-nios2.dylib in Frameworks */ = {isa = PBXBuildFile; fileRef = CE2D63DF22653C7400FC7E63 /* libqemu-system-nios2.dylib */; };
-		CE2D642322653C7600FC7E63 /* libgstreamer-1.0.0.dylib in Frameworks */ = {isa = PBXBuildFile; fileRef = CE2D63E022653C7400FC7E63 /* libgstreamer-1.0.0.dylib */; };
-		CE2D642422653C7600FC7E63 /* libqemu-system-sh4eb.dylib in Frameworks */ = {isa = PBXBuildFile; fileRef = CE2D63E122653C7400FC7E63 /* libqemu-system-sh4eb.dylib */; };
-		CE2D642522653C7600FC7E63 /* libjson-glib-1.0.0.dylib in Frameworks */ = {isa = PBXBuildFile; fileRef = CE2D63E222653C7400FC7E63 /* libjson-glib-1.0.0.dylib */; };
-		CE2D642622653C7600FC7E63 /* libffi.6.dylib in Frameworks */ = {isa = PBXBuildFile; fileRef = CE2D63E322653C7400FC7E63 /* libffi.6.dylib */; };
-		CE2D642822653C7600FC7E63 /* libgstnet-1.0.0.dylib in Frameworks */ = {isa = PBXBuildFile; fileRef = CE2D63E522653C7400FC7E63 /* libgstnet-1.0.0.dylib */; };
-		CE2D642B22653C7600FC7E63 /* libgstbase-1.0.0.dylib in Frameworks */ = {isa = PBXBuildFile; fileRef = CE2D63E822653C7400FC7E63 /* libgstbase-1.0.0.dylib */; };
-		CE2D643122653C7600FC7E63 /* libgstcontroller-1.0.0.dylib in Frameworks */ = {isa = PBXBuildFile; fileRef = CE2D63EE22653C7400FC7E63 /* libgstcontroller-1.0.0.dylib */; };
-		CE2D643222653C7600FC7E63 /* libgstaudio-1.0.0.dylib in Frameworks */ = {isa = PBXBuildFile; fileRef = CE2D63EF22653C7400FC7E63 /* libgstaudio-1.0.0.dylib */; };
-		CE2D643422653C7600FC7E63 /* libgpg-error.0.dylib in Frameworks */ = {isa = PBXBuildFile; fileRef = CE2D63F122653C7400FC7E63 /* libgpg-error.0.dylib */; };
-		CE2D643622653C7600FC7E63 /* libgcrypt.20.dylib in Frameworks */ = {isa = PBXBuildFile; fileRef = CE2D63F322653C7400FC7E63 /* libgcrypt.20.dylib */; };
-		CE2D643822653C7600FC7E63 /* libgobject-2.0.0.dylib in Frameworks */ = {isa = PBXBuildFile; fileRef = CE2D63F522653C7400FC7E63 /* libgobject-2.0.0.dylib */; };
-		CE2D643922653C7600FC7E63 /* libgsttag-1.0.0.dylib in Frameworks */ = {isa = PBXBuildFile; fileRef = CE2D63F622653C7400FC7E63 /* libgsttag-1.0.0.dylib */; };
-		CE2D643B22653C7600FC7E63 /* libgio-2.0.0.dylib in Frameworks */ = {isa = PBXBuildFile; fileRef = CE2D63F822653C7400FC7E63 /* libgio-2.0.0.dylib */; };
-		CE2D643C22653C7600FC7E63 /* libgstvideo-1.0.0.dylib in Frameworks */ = {isa = PBXBuildFile; fileRef = CE2D63F922653C7400FC7E63 /* libgstvideo-1.0.0.dylib */; };
-		CE2D644122653C7600FC7E63 /* libspice-client-glib-2.0.8.dylib in Frameworks */ = {isa = PBXBuildFile; fileRef = CE2D63FE22653C7500FC7E63 /* libspice-client-glib-2.0.8.dylib */; };
-		CE2D644422653C7600FC7E63 /* libgstrtsp-1.0.0.dylib in Frameworks */ = {isa = PBXBuildFile; fileRef = CE2D640122653C7500FC7E63 /* libgstrtsp-1.0.0.dylib */; };
-		CE2D644622653C7600FC7E63 /* libopus.0.dylib in Frameworks */ = {isa = PBXBuildFile; fileRef = CE2D640322653C7500FC7E63 /* libopus.0.dylib */; };
-		CE2D644722653C7600FC7E63 /* libglib-2.0.0.dylib in Frameworks */ = {isa = PBXBuildFile; fileRef = CE2D640422653C7500FC7E63 /* libglib-2.0.0.dylib */; };
-		CE2D644822653C7600FC7E63 /* libpng16.16.dylib in Frameworks */ = {isa = PBXBuildFile; fileRef = CE2D640522653C7500FC7E63 /* libpng16.16.dylib */; };
-		CE2D644C22653C7600FC7E63 /* libgstfft-1.0.0.dylib in Frameworks */ = {isa = PBXBuildFile; fileRef = CE2D640922653C7500FC7E63 /* libgstfft-1.0.0.dylib */; };
-		CE2D644D22653C7600FC7E63 /* libcrypto.1.1.dylib in Frameworks */ = {isa = PBXBuildFile; fileRef = CE2D640A22653C7500FC7E63 /* libcrypto.1.1.dylib */; };
-		CE2D645122653C7600FC7E63 /* libgstpbutils-1.0.0.dylib in Frameworks */ = {isa = PBXBuildFile; fileRef = CE2D640E22653C7500FC7E63 /* libgstpbutils-1.0.0.dylib */; };
-		CE2D645322653C7600FC7E63 /* libgstgl-1.0.0.dylib in Frameworks */ = {isa = PBXBuildFile; fileRef = CE2D641022653C7500FC7E63 /* libgstgl-1.0.0.dylib */; };
-		CE2D645422653C7600FC7E63 /* libgstallocators-1.0.0.dylib in Frameworks */ = {isa = PBXBuildFile; fileRef = CE2D641122653C7500FC7E63 /* libgstallocators-1.0.0.dylib */; };
-		CE2D645722653C7600FC7E63 /* libgstcheck-1.0.0.dylib in Frameworks */ = {isa = PBXBuildFile; fileRef = CE2D641422653C7500FC7E63 /* libgstcheck-1.0.0.dylib */; };
-		CE2D645822653C7600FC7E63 /* libiconv.2.dylib in Frameworks */ = {isa = PBXBuildFile; fileRef = CE2D641522653C7500FC7E63 /* libiconv.2.dylib */; };
-		CE2D645922653C7600FC7E63 /* libgstsdp-1.0.0.dylib in Frameworks */ = {isa = PBXBuildFile; fileRef = CE2D641622653C7500FC7E63 /* libgstsdp-1.0.0.dylib */; };
-		CE2D645A22653C7600FC7E63 /* libssl.1.1.dylib in Frameworks */ = {isa = PBXBuildFile; fileRef = CE2D641722653C7500FC7E63 /* libssl.1.1.dylib */; };
-		CE2D645B22653C7600FC7E63 /* libspice-server.1.dylib in Frameworks */ = {isa = PBXBuildFile; fileRef = CE2D641822653C7500FC7E63 /* libspice-server.1.dylib */; };
-		CE2D645C22653C7600FC7E63 /* libpixman-1.0.dylib in Frameworks */ = {isa = PBXBuildFile; fileRef = CE2D641922653C7600FC7E63 /* libpixman-1.0.dylib */; };
-		CE2D645D22653C8400FC7E63 /* libcrypto.1.1.dylib in Embed Libraries */ = {isa = PBXBuildFile; fileRef = CE2D640A22653C7500FC7E63 /* libcrypto.1.1.dylib */; settings = {ATTRIBUTES = (CodeSignOnCopy, ); }; };
-		CE2D645E22653C8400FC7E63 /* libffi.6.dylib in Embed Libraries */ = {isa = PBXBuildFile; fileRef = CE2D63E322653C7400FC7E63 /* libffi.6.dylib */; settings = {ATTRIBUTES = (CodeSignOnCopy, ); }; };
-		CE2D645F22653C8400FC7E63 /* libgcrypt.20.dylib in Embed Libraries */ = {isa = PBXBuildFile; fileRef = CE2D63F322653C7400FC7E63 /* libgcrypt.20.dylib */; settings = {ATTRIBUTES = (CodeSignOnCopy, ); }; };
-		CE2D646022653C8400FC7E63 /* libgio-2.0.0.dylib in Embed Libraries */ = {isa = PBXBuildFile; fileRef = CE2D63F822653C7400FC7E63 /* libgio-2.0.0.dylib */; settings = {ATTRIBUTES = (CodeSignOnCopy, ); }; };
-		CE2D646122653C8400FC7E63 /* libglib-2.0.0.dylib in Embed Libraries */ = {isa = PBXBuildFile; fileRef = CE2D640422653C7500FC7E63 /* libglib-2.0.0.dylib */; settings = {ATTRIBUTES = (CodeSignOnCopy, ); }; };
-		CE2D646222653C8400FC7E63 /* libgmodule-2.0.0.dylib in Embed Libraries */ = {isa = PBXBuildFile; fileRef = CE2D63D822653C7300FC7E63 /* libgmodule-2.0.0.dylib */; settings = {ATTRIBUTES = (CodeSignOnCopy, ); }; };
-		CE2D646322653C8400FC7E63 /* libgobject-2.0.0.dylib in Embed Libraries */ = {isa = PBXBuildFile; fileRef = CE2D63F522653C7400FC7E63 /* libgobject-2.0.0.dylib */; settings = {ATTRIBUTES = (CodeSignOnCopy, ); }; };
-		CE2D646422653C8400FC7E63 /* libgpg-error.0.dylib in Embed Libraries */ = {isa = PBXBuildFile; fileRef = CE2D63F122653C7400FC7E63 /* libgpg-error.0.dylib */; settings = {ATTRIBUTES = (CodeSignOnCopy, ); }; };
-		CE2D646522653C8400FC7E63 /* libgstallocators-1.0.0.dylib in Embed Libraries */ = {isa = PBXBuildFile; fileRef = CE2D641122653C7500FC7E63 /* libgstallocators-1.0.0.dylib */; settings = {ATTRIBUTES = (CodeSignOnCopy, ); }; };
-		CE2D646622653C8400FC7E63 /* libgstapp-1.0.0.dylib in Embed Libraries */ = {isa = PBXBuildFile; fileRef = CE2D63DB22653C7300FC7E63 /* libgstapp-1.0.0.dylib */; settings = {ATTRIBUTES = (CodeSignOnCopy, ); }; };
-		CE2D646722653C8400FC7E63 /* libgstaudio-1.0.0.dylib in Embed Libraries */ = {isa = PBXBuildFile; fileRef = CE2D63EF22653C7400FC7E63 /* libgstaudio-1.0.0.dylib */; settings = {ATTRIBUTES = (CodeSignOnCopy, ); }; };
-		CE2D646822653C8400FC7E63 /* libgstbase-1.0.0.dylib in Embed Libraries */ = {isa = PBXBuildFile; fileRef = CE2D63E822653C7400FC7E63 /* libgstbase-1.0.0.dylib */; settings = {ATTRIBUTES = (CodeSignOnCopy, ); }; };
-		CE2D646922653C8400FC7E63 /* libgstcheck-1.0.0.dylib in Embed Libraries */ = {isa = PBXBuildFile; fileRef = CE2D641422653C7500FC7E63 /* libgstcheck-1.0.0.dylib */; settings = {ATTRIBUTES = (CodeSignOnCopy, ); }; };
-		CE2D646A22653C8400FC7E63 /* libgstcontroller-1.0.0.dylib in Embed Libraries */ = {isa = PBXBuildFile; fileRef = CE2D63EE22653C7400FC7E63 /* libgstcontroller-1.0.0.dylib */; settings = {ATTRIBUTES = (CodeSignOnCopy, ); }; };
-		CE2D646B22653C8400FC7E63 /* libgstfft-1.0.0.dylib in Embed Libraries */ = {isa = PBXBuildFile; fileRef = CE2D640922653C7500FC7E63 /* libgstfft-1.0.0.dylib */; settings = {ATTRIBUTES = (CodeSignOnCopy, ); }; };
-		CE2D646C22653C8400FC7E63 /* libgstgl-1.0.0.dylib in Embed Libraries */ = {isa = PBXBuildFile; fileRef = CE2D641022653C7500FC7E63 /* libgstgl-1.0.0.dylib */; settings = {ATTRIBUTES = (CodeSignOnCopy, ); }; };
-		CE2D646D22653C8400FC7E63 /* libgstnet-1.0.0.dylib in Embed Libraries */ = {isa = PBXBuildFile; fileRef = CE2D63E522653C7400FC7E63 /* libgstnet-1.0.0.dylib */; settings = {ATTRIBUTES = (CodeSignOnCopy, ); }; };
-		CE2D646E22653C8400FC7E63 /* libgstpbutils-1.0.0.dylib in Embed Libraries */ = {isa = PBXBuildFile; fileRef = CE2D640E22653C7500FC7E63 /* libgstpbutils-1.0.0.dylib */; settings = {ATTRIBUTES = (CodeSignOnCopy, ); }; };
-		CE2D646F22653C8400FC7E63 /* libgstreamer-1.0.0.dylib in Embed Libraries */ = {isa = PBXBuildFile; fileRef = CE2D63E022653C7400FC7E63 /* libgstreamer-1.0.0.dylib */; settings = {ATTRIBUTES = (CodeSignOnCopy, ); }; };
-		CE2D647022653C8400FC7E63 /* libgstriff-1.0.0.dylib in Embed Libraries */ = {isa = PBXBuildFile; fileRef = CE2D63DE22653C7400FC7E63 /* libgstriff-1.0.0.dylib */; settings = {ATTRIBUTES = (CodeSignOnCopy, ); }; };
-		CE2D647122653C8400FC7E63 /* libgstrtp-1.0.0.dylib in Embed Libraries */ = {isa = PBXBuildFile; fileRef = CE2D63DD22653C7400FC7E63 /* libgstrtp-1.0.0.dylib */; settings = {ATTRIBUTES = (CodeSignOnCopy, ); }; };
-		CE2D647222653C8400FC7E63 /* libgstrtsp-1.0.0.dylib in Embed Libraries */ = {isa = PBXBuildFile; fileRef = CE2D640122653C7500FC7E63 /* libgstrtsp-1.0.0.dylib */; settings = {ATTRIBUTES = (CodeSignOnCopy, ); }; };
-		CE2D647322653C8400FC7E63 /* libgstsdp-1.0.0.dylib in Embed Libraries */ = {isa = PBXBuildFile; fileRef = CE2D641622653C7500FC7E63 /* libgstsdp-1.0.0.dylib */; settings = {ATTRIBUTES = (CodeSignOnCopy, ); }; };
-		CE2D647422653C8400FC7E63 /* libgsttag-1.0.0.dylib in Embed Libraries */ = {isa = PBXBuildFile; fileRef = CE2D63F622653C7400FC7E63 /* libgsttag-1.0.0.dylib */; settings = {ATTRIBUTES = (CodeSignOnCopy, ); }; };
-		CE2D647522653C8400FC7E63 /* libgstvideo-1.0.0.dylib in Embed Libraries */ = {isa = PBXBuildFile; fileRef = CE2D63F922653C7400FC7E63 /* libgstvideo-1.0.0.dylib */; settings = {ATTRIBUTES = (CodeSignOnCopy, ); }; };
-		CE2D647622653C8400FC7E63 /* libgthread-2.0.0.dylib in Embed Libraries */ = {isa = PBXBuildFile; fileRef = CE2D63DC22653C7300FC7E63 /* libgthread-2.0.0.dylib */; settings = {ATTRIBUTES = (CodeSignOnCopy, ); }; };
-		CE2D647722653C8400FC7E63 /* libiconv.2.dylib in Embed Libraries */ = {isa = PBXBuildFile; fileRef = CE2D641522653C7500FC7E63 /* libiconv.2.dylib */; settings = {ATTRIBUTES = (CodeSignOnCopy, ); }; };
-		CE2D647822653C8400FC7E63 /* libintl.8.dylib in Embed Libraries */ = {isa = PBXBuildFile; fileRef = CE2D63DA22653C7300FC7E63 /* libintl.8.dylib */; settings = {ATTRIBUTES = (CodeSignOnCopy, ); }; };
-		CE2D647922653C8400FC7E63 /* libjpeg.62.dylib in Embed Libraries */ = {isa = PBXBuildFile; fileRef = CE2D63D922653C7300FC7E63 /* libjpeg.62.dylib */; settings = {ATTRIBUTES = (CodeSignOnCopy, ); }; };
-		CE2D647A22653C8400FC7E63 /* libjson-glib-1.0.0.dylib in Embed Libraries */ = {isa = PBXBuildFile; fileRef = CE2D63E222653C7400FC7E63 /* libjson-glib-1.0.0.dylib */; settings = {ATTRIBUTES = (CodeSignOnCopy, ); }; };
-		CE2D647B22653C8400FC7E63 /* libopus.0.dylib in Embed Libraries */ = {isa = PBXBuildFile; fileRef = CE2D640322653C7500FC7E63 /* libopus.0.dylib */; settings = {ATTRIBUTES = (CodeSignOnCopy, ); }; };
-		CE2D647C22653C8400FC7E63 /* libpixman-1.0.dylib in Embed Libraries */ = {isa = PBXBuildFile; fileRef = CE2D641922653C7600FC7E63 /* libpixman-1.0.dylib */; settings = {ATTRIBUTES = (CodeSignOnCopy, ); }; };
-		CE2D647D22653C8400FC7E63 /* libpng16.16.dylib in Embed Libraries */ = {isa = PBXBuildFile; fileRef = CE2D640522653C7500FC7E63 /* libpng16.16.dylib */; settings = {ATTRIBUTES = (CodeSignOnCopy, ); }; };
-		CE2D647E22653C8500FC7E63 /* libqemu-system-aarch64.dylib in Embed Libraries */ = {isa = PBXBuildFile; fileRef = CE2D63FD22653C7500FC7E63 /* libqemu-system-aarch64.dylib */; settings = {ATTRIBUTES = (CodeSignOnCopy, ); }; };
-		CE2D647F22653C8500FC7E63 /* libqemu-system-alpha.dylib in Embed Libraries */ = {isa = PBXBuildFile; fileRef = CE2D641322653C7500FC7E63 /* libqemu-system-alpha.dylib */; settings = {ATTRIBUTES = (CodeSignOnCopy, ); }; };
-		CE2D648022653C8500FC7E63 /* libqemu-system-arm.dylib in Embed Libraries */ = {isa = PBXBuildFile; fileRef = CE2D640722653C7500FC7E63 /* libqemu-system-arm.dylib */; settings = {ATTRIBUTES = (CodeSignOnCopy, ); }; };
-		CE2D648122653C8500FC7E63 /* libqemu-system-cris.dylib in Embed Libraries */ = {isa = PBXBuildFile; fileRef = CE2D63E622653C7400FC7E63 /* libqemu-system-cris.dylib */; settings = {ATTRIBUTES = (CodeSignOnCopy, ); }; };
-		CE2D648222653C8500FC7E63 /* libqemu-system-hppa.dylib in Embed Libraries */ = {isa = PBXBuildFile; fileRef = CE2D63F222653C7400FC7E63 /* libqemu-system-hppa.dylib */; settings = {ATTRIBUTES = (CodeSignOnCopy, ); }; };
-		CE2D648322653C8500FC7E63 /* libqemu-system-i386.dylib in Embed Libraries */ = {isa = PBXBuildFile; fileRef = CE2D63D722653C7300FC7E63 /* libqemu-system-i386.dylib */; settings = {ATTRIBUTES = (CodeSignOnCopy, ); }; };
-		CE2D648422653C8500FC7E63 /* libqemu-system-lm32.dylib in Embed Libraries */ = {isa = PBXBuildFile; fileRef = CE2D63E922653C7400FC7E63 /* libqemu-system-lm32.dylib */; settings = {ATTRIBUTES = (CodeSignOnCopy, ); }; };
-		CE2D648522653C8500FC7E63 /* libqemu-system-m68k.dylib in Embed Libraries */ = {isa = PBXBuildFile; fileRef = CE2D63EB22653C7400FC7E63 /* libqemu-system-m68k.dylib */; settings = {ATTRIBUTES = (CodeSignOnCopy, ); }; };
-		CE2D648622653C8500FC7E63 /* libqemu-system-microblaze.dylib in Embed Libraries */ = {isa = PBXBuildFile; fileRef = CE2D63E422653C7400FC7E63 /* libqemu-system-microblaze.dylib */; settings = {ATTRIBUTES = (CodeSignOnCopy, ); }; };
-		CE2D648722653C8500FC7E63 /* libqemu-system-microblazeel.dylib in Embed Libraries */ = {isa = PBXBuildFile; fileRef = CE2D63F022653C7400FC7E63 /* libqemu-system-microblazeel.dylib */; settings = {ATTRIBUTES = (CodeSignOnCopy, ); }; };
-		CE2D648822653C8500FC7E63 /* libqemu-system-mips.dylib in Embed Libraries */ = {isa = PBXBuildFile; fileRef = CE2D63FF22653C7500FC7E63 /* libqemu-system-mips.dylib */; settings = {ATTRIBUTES = (CodeSignOnCopy, ); }; };
-		CE2D648922653C8500FC7E63 /* libqemu-system-mips64.dylib in Embed Libraries */ = {isa = PBXBuildFile; fileRef = CE2D63F422653C7400FC7E63 /* libqemu-system-mips64.dylib */; settings = {ATTRIBUTES = (CodeSignOnCopy, ); }; };
-		CE2D648A22653C8500FC7E63 /* libqemu-system-mips64el.dylib in Embed Libraries */ = {isa = PBXBuildFile; fileRef = CE2D640822653C7500FC7E63 /* libqemu-system-mips64el.dylib */; settings = {ATTRIBUTES = (CodeSignOnCopy, ); }; };
-		CE2D648B22653C8500FC7E63 /* libqemu-system-mipsel.dylib in Embed Libraries */ = {isa = PBXBuildFile; fileRef = CE2D640622653C7500FC7E63 /* libqemu-system-mipsel.dylib */; settings = {ATTRIBUTES = (CodeSignOnCopy, ); }; };
-		CE2D648C22653C8500FC7E63 /* libqemu-system-moxie.dylib in Embed Libraries */ = {isa = PBXBuildFile; fileRef = CE2D63EA22653C7400FC7E63 /* libqemu-system-moxie.dylib */; settings = {ATTRIBUTES = (CodeSignOnCopy, ); }; };
-		CE2D648D22653C8500FC7E63 /* libqemu-system-nios2.dylib in Embed Libraries */ = {isa = PBXBuildFile; fileRef = CE2D63DF22653C7400FC7E63 /* libqemu-system-nios2.dylib */; settings = {ATTRIBUTES = (CodeSignOnCopy, ); }; };
-		CE2D648E22653C8500FC7E63 /* libqemu-system-or1k.dylib in Embed Libraries */ = {isa = PBXBuildFile; fileRef = CE2D640B22653C7500FC7E63 /* libqemu-system-or1k.dylib */; settings = {ATTRIBUTES = (CodeSignOnCopy, ); }; };
-		CE2D648F22653C8600FC7E63 /* libqemu-system-ppc.dylib in Embed Libraries */ = {isa = PBXBuildFile; fileRef = CE2D63E722653C7400FC7E63 /* libqemu-system-ppc.dylib */; settings = {ATTRIBUTES = (CodeSignOnCopy, ); }; };
-		CE2D649022653C8600FC7E63 /* libqemu-system-ppc64.dylib in Embed Libraries */ = {isa = PBXBuildFile; fileRef = CE2D640C22653C7500FC7E63 /* libqemu-system-ppc64.dylib */; settings = {ATTRIBUTES = (CodeSignOnCopy, ); }; };
-		CE2D649122653C8600FC7E63 /* libqemu-system-riscv32.dylib in Embed Libraries */ = {isa = PBXBuildFile; fileRef = CE2D63FA22653C7400FC7E63 /* libqemu-system-riscv32.dylib */; settings = {ATTRIBUTES = (CodeSignOnCopy, ); }; };
-		CE2D649222653C8600FC7E63 /* libqemu-system-riscv64.dylib in Embed Libraries */ = {isa = PBXBuildFile; fileRef = CE2D63FB22653C7500FC7E63 /* libqemu-system-riscv64.dylib */; settings = {ATTRIBUTES = (CodeSignOnCopy, ); }; };
-		CE2D649322653C8600FC7E63 /* libqemu-system-s390x.dylib in Embed Libraries */ = {isa = PBXBuildFile; fileRef = CE2D63FC22653C7500FC7E63 /* libqemu-system-s390x.dylib */; settings = {ATTRIBUTES = (CodeSignOnCopy, ); }; };
-		CE2D649422653C8600FC7E63 /* libqemu-system-sh4.dylib in Embed Libraries */ = {isa = PBXBuildFile; fileRef = CE2D640222653C7500FC7E63 /* libqemu-system-sh4.dylib */; settings = {ATTRIBUTES = (CodeSignOnCopy, ); }; };
-		CE2D649522653C8600FC7E63 /* libqemu-system-sh4eb.dylib in Embed Libraries */ = {isa = PBXBuildFile; fileRef = CE2D63E122653C7400FC7E63 /* libqemu-system-sh4eb.dylib */; settings = {ATTRIBUTES = (CodeSignOnCopy, ); }; };
-		CE2D649622653C8600FC7E63 /* libqemu-system-sparc.dylib in Embed Libraries */ = {isa = PBXBuildFile; fileRef = CE2D640D22653C7500FC7E63 /* libqemu-system-sparc.dylib */; settings = {ATTRIBUTES = (CodeSignOnCopy, ); }; };
-		CE2D649722653C8600FC7E63 /* libqemu-system-sparc64.dylib in Embed Libraries */ = {isa = PBXBuildFile; fileRef = CE2D640F22653C7500FC7E63 /* libqemu-system-sparc64.dylib */; settings = {ATTRIBUTES = (CodeSignOnCopy, ); }; };
-		CE2D649822653C8600FC7E63 /* libqemu-system-tricore.dylib in Embed Libraries */ = {isa = PBXBuildFile; fileRef = CE2D63EC22653C7400FC7E63 /* libqemu-system-tricore.dylib */; settings = {ATTRIBUTES = (CodeSignOnCopy, ); }; };
-		CE2D649922653C8600FC7E63 /* libqemu-system-unicore32.dylib in Embed Libraries */ = {isa = PBXBuildFile; fileRef = CE2D63F722653C7400FC7E63 /* libqemu-system-unicore32.dylib */; settings = {ATTRIBUTES = (CodeSignOnCopy, ); }; };
-		CE2D649A22653C8600FC7E63 /* libqemu-system-x86_64.dylib in Embed Libraries */ = {isa = PBXBuildFile; fileRef = CE2D640022653C7500FC7E63 /* libqemu-system-x86_64.dylib */; settings = {ATTRIBUTES = (CodeSignOnCopy, ); }; };
-		CE2D649B22653C8700FC7E63 /* libqemu-system-xtensa.dylib in Embed Libraries */ = {isa = PBXBuildFile; fileRef = CE2D63ED22653C7400FC7E63 /* libqemu-system-xtensa.dylib */; settings = {ATTRIBUTES = (CodeSignOnCopy, ); }; };
-		CE2D649C22653C8700FC7E63 /* libqemu-system-xtensaeb.dylib in Embed Libraries */ = {isa = PBXBuildFile; fileRef = CE2D641222653C7500FC7E63 /* libqemu-system-xtensaeb.dylib */; settings = {ATTRIBUTES = (CodeSignOnCopy, ); }; };
-		CE2D649D22653C8700FC7E63 /* libspice-client-glib-2.0.8.dylib in Embed Libraries */ = {isa = PBXBuildFile; fileRef = CE2D63FE22653C7500FC7E63 /* libspice-client-glib-2.0.8.dylib */; settings = {ATTRIBUTES = (CodeSignOnCopy, ); }; };
-		CE2D649E22653C8700FC7E63 /* libspice-server.1.dylib in Embed Libraries */ = {isa = PBXBuildFile; fileRef = CE2D641822653C7500FC7E63 /* libspice-server.1.dylib */; settings = {ATTRIBUTES = (CodeSignOnCopy, ); }; };
-		CE2D649F22653C8700FC7E63 /* libssl.1.1.dylib in Embed Libraries */ = {isa = PBXBuildFile; fileRef = CE2D641722653C7500FC7E63 /* libssl.1.1.dylib */; settings = {ATTRIBUTES = (CodeSignOnCopy, ); }; };
-		CE31C245225E555600A965DD /* UTMConfiguration.m in Sources */ = {isa = PBXBuildFile; fileRef = CE31C244225E555600A965DD /* UTMConfiguration.m */; };
-		CE31C24B225EA37400A965DD /* VMConfigViewController.m in Sources */ = {isa = PBXBuildFile; fileRef = CE31C24A225EA37400A965DD /* VMConfigViewController.m */; };
-		CE31C24D225EA4A200A965DD /* VMConfigCreateViewController.m in Sources */ = {isa = PBXBuildFile; fileRef = CE31C24C225EA4A200A965DD /* VMConfigCreateViewController.m */; };
-		CE36B1552275061B004A1435 /* error.c in Sources */ = {isa = PBXBuildFile; fileRef = CE36B1542275061B004A1435 /* error.c */; };
-		CE36B26A22763F28004A1435 /* UTMJSONStream.m in Sources */ = {isa = PBXBuildFile; fileRef = CE36B26922763F28004A1435 /* UTMJSONStream.m */; };
-		CE36B281227668D1004A1435 /* UTMQemuManager.m in Sources */ = {isa = PBXBuildFile; fileRef = CE36B280227668D1004A1435 /* UTMQemuManager.m */; };
-		CE3ADD67240EFBCA002D6A5F /* VMDisplayMetalViewController+Keyboard.m in Sources */ = {isa = PBXBuildFile; fileRef = CE3ADD66240EFBCA002D6A5F /* VMDisplayMetalViewController+Keyboard.m */; };
-		CE3ADD6A2411C661002D6A5F /* VMCursor.m in Sources */ = {isa = PBXBuildFile; fileRef = CE3ADD692411C661002D6A5F /* VMCursor.m */; };
-		CE4507D2226A5BE200A28D22 /* VMKeyboardView.m in Sources */ = {isa = PBXBuildFile; fileRef = CE4507D1226A5BE200A28D22 /* VMKeyboardView.m */; };
-		CE4AA1492263B24F002E4A54 /* CSDisplayMetal.m in Sources */ = {isa = PBXBuildFile; fileRef = CE4AA1482263B24F002E4A54 /* CSDisplayMetal.m */; };
-		CE4AA14C2264004F002E4A54 /* CSConnection.m in Sources */ = {isa = PBXBuildFile; fileRef = CE4AA14B2264004F002E4A54 /* CSConnection.m */; };
-		CE4AA1502265B15B002E4A54 /* libqemu-img.dylib in Embed Libraries */ = {isa = PBXBuildFile; fileRef = CE4AA14E2265B152002E4A54 /* libqemu-img.dylib */; settings = {ATTRIBUTES = (CodeSignOnCopy, ); }; };
-		CE54252E2436E48D00E520F7 /* UTMConfigurationPortForward.m in Sources */ = {isa = PBXBuildFile; fileRef = CE54252D2436E48D00E520F7 /* UTMConfigurationPortForward.m */; };
-		CE5425312437C09C00E520F7 /* UTMConfiguration+Drives.m in Sources */ = {isa = PBXBuildFile; fileRef = CE5425302437C09C00E520F7 /* UTMConfiguration+Drives.m */; };
-		CE5425342437C22A00E520F7 /* UTMConfiguration+System.m in Sources */ = {isa = PBXBuildFile; fileRef = CE5425332437C22A00E520F7 /* UTMConfiguration+System.m */; };
-		CE5425372437DDE900E520F7 /* UTMConfiguration+Constants.m in Sources */ = {isa = PBXBuildFile; fileRef = CE5425362437DDE900E520F7 /* UTMConfiguration+Constants.m */; };
-		CE54253A2439334400E520F7 /* CSSession.m in Sources */ = {isa = PBXBuildFile; fileRef = CE5425392439334400E520F7 /* CSSession.m */; };
-		CE550BCE225947990063E575 /* AppDelegate.m in Sources */ = {isa = PBXBuildFile; fileRef = CE550BCD225947990063E575 /* AppDelegate.m */; };
-		CE550BD1225947990063E575 /* VMListViewController.m in Sources */ = {isa = PBXBuildFile; fileRef = CE550BD0225947990063E575 /* VMListViewController.m */; };
-		CE550BD4225947990063E575 /* Main.storyboard in Resources */ = {isa = PBXBuildFile; fileRef = CE550BD2225947990063E575 /* Main.storyboard */; };
-		CE550BD62259479D0063E575 /* Assets.xcassets in Resources */ = {isa = PBXBuildFile; fileRef = CE550BD52259479D0063E575 /* Assets.xcassets */; };
-		CE550BD92259479D0063E575 /* LaunchScreen.storyboard in Resources */ = {isa = PBXBuildFile; fileRef = CE550BD72259479D0063E575 /* LaunchScreen.storyboard */; };
-		CE550BDC2259479D0063E575 /* main.m in Sources */ = {isa = PBXBuildFile; fileRef = CE550BDB2259479D0063E575 /* main.m */; };
-		CE550BE422596E790063E575 /* VMListViewCell.m in Sources */ = {isa = PBXBuildFile; fileRef = CE550BE322596E790063E575 /* VMListViewCell.m */; };
-		CE5E4958225C5A4400148CEF /* VMConfigExistingViewController.m in Sources */ = {isa = PBXBuildFile; fileRef = CE5E4957225C5A4400148CEF /* VMConfigExistingViewController.m */; };
-		CE5F165C2261395000F3D56B /* UTMVirtualMachine.m in Sources */ = {isa = PBXBuildFile; fileRef = CE5F165B2261395000F3D56B /* UTMVirtualMachine.m */; };
-		CE664511226935F000B0849A /* CSInput.m in Sources */ = {isa = PBXBuildFile; fileRef = CE664510226935F000B0849A /* CSInput.m */; };
-		CE6EDCDF241C4A6800A719DC /* UTMViewState.m in Sources */ = {isa = PBXBuildFile; fileRef = CE6EDCDE241C4A6800A719DC /* UTMViewState.m */; };
-		CE6EDCE2241DA0E900A719DC /* UTMLogging.m in Sources */ = {isa = PBXBuildFile; fileRef = CE6EDCE1241DA0E900A719DC /* UTMLogging.m */; };
-		CE72B4AA2463532B00716A11 /* VMDisplayView.xib in Resources */ = {isa = PBXBuildFile; fileRef = CE72B4A92463532B00716A11 /* VMDisplayView.xib */; };
-		CE72B4AD2463579D00716A11 /* VMDisplayViewController.m in Sources */ = {isa = PBXBuildFile; fileRef = CE72B4AC2463579D00716A11 /* VMDisplayViewController.m */; };
-		CE74C288225D88ED004E4FF1 /* VMConfigNetworkingViewController.m in Sources */ = {isa = PBXBuildFile; fileRef = CE74C276225D88EC004E4FF1 /* VMConfigNetworkingViewController.m */; };
-		CE74C28B225D88ED004E4FF1 /* VMConfigDisplayViewController.m in Sources */ = {isa = PBXBuildFile; fileRef = CE74C27D225D88EC004E4FF1 /* VMConfigDisplayViewController.m */; };
-		CE74C28C225D88ED004E4FF1 /* VMConfigDriveDetailViewController.m in Sources */ = {isa = PBXBuildFile; fileRef = CE74C27E225D88EC004E4FF1 /* VMConfigDriveDetailViewController.m */; };
-		CE74C28D225D88ED004E4FF1 /* VMConfigInputViewController.m in Sources */ = {isa = PBXBuildFile; fileRef = CE74C27F225D88EC004E4FF1 /* VMConfigInputViewController.m */; };
-		CE74C28E225D88ED004E4FF1 /* VMConfigSharingViewController.m in Sources */ = {isa = PBXBuildFile; fileRef = CE74C280225D88EC004E4FF1 /* VMConfigSharingViewController.m */; };
-		CE74C28F225D88ED004E4FF1 /* VMConfigSoundViewController.m in Sources */ = {isa = PBXBuildFile; fileRef = CE74C284225D88ED004E4FF1 /* VMConfigSoundViewController.m */; };
-		CE74C290225D88ED004E4FF1 /* VMConfigSystemViewController.m in Sources */ = {isa = PBXBuildFile; fileRef = CE74C285225D88ED004E4FF1 /* VMConfigSystemViewController.m */; };
-		CE7BED4C225FBB8600A1E1B6 /* VMConfigDrivesViewController.m in Sources */ = {isa = PBXBuildFile; fileRef = CE7BED4B225FBB8600A1E1B6 /* VMConfigDrivesViewController.m */; };
-		CE9D18F82265410E00355E14 /* qemu in Resources */ = {isa = PBXBuildFile; fileRef = CE9D18F72265410E00355E14 /* qemu */; };
-		CE9D19662265425A00355E14 /* libgstautodetect.a in Frameworks */ = {isa = PBXBuildFile; fileRef = CE9D19522265425900355E14 /* libgstautodetect.a */; };
-		CE9D19672265425A00355E14 /* libgstaudiotestsrc.a in Frameworks */ = {isa = PBXBuildFile; fileRef = CE9D19532265425900355E14 /* libgstaudiotestsrc.a */; };
-		CE9D19682265425A00355E14 /* libgstvideoconvert.a in Frameworks */ = {isa = PBXBuildFile; fileRef = CE9D19542265425900355E14 /* libgstvideoconvert.a */; };
-		CE9D19692265425A00355E14 /* libgstaudioconvert.a in Frameworks */ = {isa = PBXBuildFile; fileRef = CE9D19552265425900355E14 /* libgstaudioconvert.a */; };
-		CE9D196A2265425A00355E14 /* libgstvideoscale.a in Frameworks */ = {isa = PBXBuildFile; fileRef = CE9D19562265425900355E14 /* libgstvideoscale.a */; };
-		CE9D196B2265425A00355E14 /* libgstvolume.a in Frameworks */ = {isa = PBXBuildFile; fileRef = CE9D19572265425900355E14 /* libgstvolume.a */; };
-		CE9D196C2265425A00355E14 /* libgstcoreelements.a in Frameworks */ = {isa = PBXBuildFile; fileRef = CE9D19582265425900355E14 /* libgstcoreelements.a */; };
-		CE9D196D2265425A00355E14 /* libgstvideorate.a in Frameworks */ = {isa = PBXBuildFile; fileRef = CE9D19592265425900355E14 /* libgstvideorate.a */; };
-		CE9D196E2265425A00355E14 /* libgstjpeg.a in Frameworks */ = {isa = PBXBuildFile; fileRef = CE9D195A2265425900355E14 /* libgstjpeg.a */; };
-		CE9D196F2265425A00355E14 /* libgstaudioresample.a in Frameworks */ = {isa = PBXBuildFile; fileRef = CE9D195B2265425900355E14 /* libgstaudioresample.a */; };
-		CE9D19702265425A00355E14 /* libgstplayback.a in Frameworks */ = {isa = PBXBuildFile; fileRef = CE9D195C2265425900355E14 /* libgstplayback.a */; };
-		CE9D19712265425A00355E14 /* libgstadder.a in Frameworks */ = {isa = PBXBuildFile; fileRef = CE9D195D2265425900355E14 /* libgstadder.a */; };
-		CE9D19722265425A00355E14 /* libgstopengl.a in Frameworks */ = {isa = PBXBuildFile; fileRef = CE9D195E2265425900355E14 /* libgstopengl.a */; };
-		CE9D19732265425A00355E14 /* libgstaudiorate.a in Frameworks */ = {isa = PBXBuildFile; fileRef = CE9D195F2265425900355E14 /* libgstaudiorate.a */; };
-		CE9D19742265425A00355E14 /* libgstvideofilter.a in Frameworks */ = {isa = PBXBuildFile; fileRef = CE9D19602265425900355E14 /* libgstvideofilter.a */; };
-		CE9D19752265425A00355E14 /* libgstapp.a in Frameworks */ = {isa = PBXBuildFile; fileRef = CE9D19612265425900355E14 /* libgstapp.a */; };
-		CE9D19762265425A00355E14 /* libgstgio.a in Frameworks */ = {isa = PBXBuildFile; fileRef = CE9D19622265425A00355E14 /* libgstgio.a */; };
-		CE9D19772265425A00355E14 /* libgsttypefindfunctions.a in Frameworks */ = {isa = PBXBuildFile; fileRef = CE9D19632265425A00355E14 /* libgsttypefindfunctions.a */; };
-		CE9D19782265425A00355E14 /* libgstvideotestsrc.a in Frameworks */ = {isa = PBXBuildFile; fileRef = CE9D19642265425A00355E14 /* libgstvideotestsrc.a */; };
-		CE9D19792265425A00355E14 /* libgstosxaudio.a in Frameworks */ = {isa = PBXBuildFile; fileRef = CE9D19652265425A00355E14 /* libgstosxaudio.a */; };
-		CE9D197C226542FE00355E14 /* UTMQemu.m in Sources */ = {isa = PBXBuildFile; fileRef = CE9D197B226542FE00355E14 /* UTMQemu.m */; };
-		CEA02A962436C6480087E45F /* VMConfigPortForwardingViewController.m in Sources */ = {isa = PBXBuildFile; fileRef = CEA02A952436C6480087E45F /* VMConfigPortForwardingViewController.m */; };
-		CEA02A992436C7A30087E45F /* UTMConfiguration+Networking.m in Sources */ = {isa = PBXBuildFile; fileRef = CEA02A982436C7A30087E45F /* UTMConfiguration+Networking.m */; };
-		CEBCAF4E243525DB00C2B423 /* VMConfigTextField.m in Sources */ = {isa = PBXBuildFile; fileRef = CEBCAF4D243525DB00C2B423 /* VMConfigTextField.m */; };
-		CEBCAF5424353B3700C2B423 /* VMConfigSwitch.m in Sources */ = {isa = PBXBuildFile; fileRef = CEBCAF5324353B3700C2B423 /* VMConfigSwitch.m */; };
-		CEBCAF5724353B9F00C2B423 /* VMConfigPickerView.m in Sources */ = {isa = PBXBuildFile; fileRef = CEBCAF5624353B9F00C2B423 /* VMConfigPickerView.m */; };
-		CEBCAF5A2435468600C2B423 /* VMConfigTogglePickerCell.m in Sources */ = {isa = PBXBuildFile; fileRef = CEBCAF592435468600C2B423 /* VMConfigTogglePickerCell.m */; };
-		CEC05DF62463E3D300DA82B2 /* VMDisplayView.m in Sources */ = {isa = PBXBuildFile; fileRef = CEC05DF52463E3D300DA82B2 /* VMDisplayView.m */; };
-		CEC05DF92464B93900DA82B2 /* VMDisplayTerminalViewController+Keyboard.m in Sources */ = {isa = PBXBuildFile; fileRef = CEC05DF82464B93900DA82B2 /* VMDisplayTerminalViewController+Keyboard.m */; };
-		CEC4B4E423F122460086B562 /* MetalKit.framework in Frameworks */ = {isa = PBXBuildFile; fileRef = CE66450C2269313200B0849A /* MetalKit.framework */; };
-		CECC76512273A7D50059B955 /* cf-input-visitor.c in Sources */ = {isa = PBXBuildFile; fileRef = CECC764C2273A7D50059B955 /* cf-input-visitor.c */; };
-		CECC76522273A7D50059B955 /* qapi-dealloc-visitor.c in Sources */ = {isa = PBXBuildFile; fileRef = CECC764D2273A7D50059B955 /* qapi-dealloc-visitor.c */; };
-		CECC76532273A7D50059B955 /* qapi-util.c in Sources */ = {isa = PBXBuildFile; fileRef = CECC764E2273A7D50059B955 /* qapi-util.c */; };
-		CECC76542273A7D50059B955 /* qapi-visit-core.c in Sources */ = {isa = PBXBuildFile; fileRef = CECC764F2273A7D50059B955 /* qapi-visit-core.c */; };
-		CECC76552273A7D50059B955 /* cf-output-visitor.c in Sources */ = {isa = PBXBuildFile; fileRef = CECC76502273A7D50059B955 /* cf-output-visitor.c */; };
-		CED33AE02267892200FF1977 /* UTMQemuSystem.m in Sources */ = {isa = PBXBuildFile; fileRef = CED33ADF2267892200FF1977 /* UTMQemuSystem.m */; };
-		CED33AE32267893D00FF1977 /* UTMQemuImg.m in Sources */ = {isa = PBXBuildFile; fileRef = CED33AE22267893D00FF1977 /* UTMQemuImg.m */; };
-		CEDC1DF22260EE4B008D9A6D /* StaticDataTableViewController.m in Sources */ = {isa = PBXBuildFile; fileRef = CEDC1DF12260EE4B008D9A6D /* StaticDataTableViewController.m */; };
-		CEE0420C244117040001680F /* UTMConfiguration+Display.m in Sources */ = {isa = PBXBuildFile; fileRef = CEE0420B244117040001680F /* UTMConfiguration+Display.m */; };
-		CEE0420F24412C520001680F /* VMConfigStepper.m in Sources */ = {isa = PBXBuildFile; fileRef = CEE0420E24412C520001680F /* VMConfigStepper.m */; };
-		CEE0421224418F2E0001680F /* UTMConfiguration+Miscellaneous.m in Sources */ = {isa = PBXBuildFile; fileRef = CEE0421124418F2E0001680F /* UTMConfiguration+Miscellaneous.m */; };
-		CEEB66462284B942002737B2 /* VMKeyboardButton.m in Sources */ = {isa = PBXBuildFile; fileRef = CEEB66452284B942002737B2 /* VMKeyboardButton.m */; };
-		CEFE75DB228933DE0050ABCC /* gst_ios_init.m in Sources */ = {isa = PBXBuildFile; fileRef = CEFE75D9228933DE0050ABCC /* gst_ios_init.m */; };
-		E2151A59241451120008E6AC /* UIViewController+Extensions.m in Sources */ = {isa = PBXBuildFile; fileRef = E2151A58241451120008E6AC /* UIViewController+Extensions.m */; };
-		E28394B6240C20E1006742E2 /* UTMTerminal.m in Sources */ = {isa = PBXBuildFile; fileRef = E28394B3240C20E0006742E2 /* UTMTerminal.m */; };
-		E28394BA240C219F006742E2 /* terminal.html in Resources */ = {isa = PBXBuildFile; fileRef = E28394B8240C219F006742E2 /* terminal.html */; };
-		E28394BB240C219F006742E2 /* terminal.js in Resources */ = {isa = PBXBuildFile; fileRef = E28394B9240C219F006742E2 /* terminal.js */; };
-		E28394BE240C22F1006742E2 /* hterm_all.js in Resources */ = {isa = PBXBuildFile; fileRef = E28394BD240C22F1006742E2 /* hterm_all.js */; };
-		E28394C1240C268A006742E2 /* VMDisplayTerminalViewController.m in Sources */ = {isa = PBXBuildFile; fileRef = E28394C0240C268A006742E2 /* VMDisplayTerminalViewController.m */; };
-		E2B0F9D22426E5510065DFBE /* WKWebView+Workarounds.m in Sources */ = {isa = PBXBuildFile; fileRef = E2B0F9D12426E5510065DFBE /* WKWebView+Workarounds.m */; };
-		E2D64BC9241DB24B0034E0C6 /* UTMSpiceIO.m in Sources */ = {isa = PBXBuildFile; fileRef = E2D64BC8241DB24B0034E0C6 /* UTMSpiceIO.m */; };
-		E2D64BCC241DB62A0034E0C6 /* UTMTerminalIO.m in Sources */ = {isa = PBXBuildFile; fileRef = E2D64BCB241DB62A0034E0C6 /* UTMTerminalIO.m */; };
->>>>>>> f73586de
 /* End PBXBuildFile section */
 
 /* Begin PBXContainerItemProxy section */
@@ -1269,8 +933,6 @@
 		5286EC91243748AC007E6CBC /* Settings.bundle */ = {isa = PBXFileReference; lastKnownFileType = "wrapper.plug-in"; path = Settings.bundle; sourceTree = "<group>"; };
 		5286EC93243748C3007E6CBC /* VMDisplayMetalViewController.h */ = {isa = PBXFileReference; fileEncoding = 4; lastKnownFileType = sourcecode.c.h; path = VMDisplayMetalViewController.h; sourceTree = "<group>"; };
 		5286EC94243748C3007E6CBC /* VMDisplayMetalViewController.m */ = {isa = PBXFileReference; fileEncoding = 4; lastKnownFileType = sourcecode.c.objc; path = VMDisplayMetalViewController.m; sourceTree = "<group>"; };
-		831C4FBF244C68CA00BB5302 /* VMDisplayMetalViewController+Pencil.m */ = {isa = PBXFileReference; lastKnownFileType = sourcecode.c.objc; path = "VMDisplayMetalViewController+Pencil.m"; sourceTree = "<group>"; };
-		831C4FC0244C68CA00BB5302 /* VMDisplayMetalViewController+Pencil.h */ = {isa = PBXFileReference; lastKnownFileType = sourcecode.c.h; path = "VMDisplayMetalViewController+Pencil.h"; sourceTree = "<group>"; };
 		52873FD8247F5B1B0063E4C8 /* zh-Hant */ = {isa = PBXFileReference; lastKnownFileType = text.plist.strings; name = "zh-Hant"; path = "zh-Hant.lproj/Main.strings"; sourceTree = "<group>"; };
 		52873FD9247F5B1B0063E4C8 /* zh-Hant */ = {isa = PBXFileReference; lastKnownFileType = text.plist.strings; name = "zh-Hant"; path = "zh-Hant.lproj/Localizable.strings"; sourceTree = "<group>"; };
 		52873FDA247F5B1B0063E4C8 /* zh-Hant */ = {isa = PBXFileReference; lastKnownFileType = text.plist.strings; name = "zh-Hant"; path = "zh-Hant.lproj/InfoPlist.strings"; sourceTree = "<group>"; };
@@ -1722,6 +1384,8 @@
 		CE4AA14E2265B152002E4A54 /* libqemu-img.utm.dylib */ = {isa = PBXFileReference; lastKnownFileType = "compiled.mach-o.dylib"; name = "libqemu-img.utm.dylib"; path = "sysroot-$(PLATFORM_FAMILY_NAME)-$(PLATFORM_PREFERRED_ARCH)/lib/libqemu-img.utm.dylib"; sourceTree = "<group>"; };
 		CE4EF26F2506DBFD00E9D33B /* VMRemovableDrivesViewController.swift */ = {isa = PBXFileReference; lastKnownFileType = sourcecode.swift; path = VMRemovableDrivesViewController.swift; sourceTree = "<group>"; };
 		CE4EF2712506DD7900E9D33B /* VMRemovableDrivesView.xib */ = {isa = PBXFileReference; lastKnownFileType = file.xib; path = VMRemovableDrivesView.xib; sourceTree = "<group>"; };
+		CE5076D9250AB55D00C26C19 /* VMDisplayMetalViewController+Pencil.h */ = {isa = PBXFileReference; fileEncoding = 4; lastKnownFileType = sourcecode.c.h; path = "VMDisplayMetalViewController+Pencil.h"; sourceTree = "<group>"; };
+		CE5076DA250AB55D00C26C19 /* VMDisplayMetalViewController+Pencil.m */ = {isa = PBXFileReference; fileEncoding = 4; lastKnownFileType = sourcecode.c.objc; path = "VMDisplayMetalViewController+Pencil.m"; sourceTree = "<group>"; };
 		CE54252C2436E48D00E520F7 /* UTMConfigurationPortForward.h */ = {isa = PBXFileReference; lastKnownFileType = sourcecode.c.h; path = UTMConfigurationPortForward.h; sourceTree = "<group>"; };
 		CE54252D2436E48D00E520F7 /* UTMConfigurationPortForward.m */ = {isa = PBXFileReference; lastKnownFileType = sourcecode.c.objc; path = UTMConfigurationPortForward.m; sourceTree = "<group>"; };
 		CE54252F2437C09C00E520F7 /* UTMConfiguration+Drives.h */ = {isa = PBXFileReference; lastKnownFileType = sourcecode.c.h; path = "UTMConfiguration+Drives.h"; sourceTree = "<group>"; };
@@ -2651,10 +2315,10 @@
 				5286EC94243748C3007E6CBC /* VMDisplayMetalViewController.m */,
 				CE3ADD65240EFBCA002D6A5F /* VMDisplayMetalViewController+Keyboard.h */,
 				CE3ADD66240EFBCA002D6A5F /* VMDisplayMetalViewController+Keyboard.m */,
+				CE5076D9250AB55D00C26C19 /* VMDisplayMetalViewController+Pencil.h */,
+				CE5076DA250AB55D00C26C19 /* VMDisplayMetalViewController+Pencil.m */,
 				83FBDD53242FA71900D2C5D7 /* VMDisplayMetalViewController+Pointer.h */,
 				83FBDD55242FA7BC00D2C5D7 /* VMDisplayMetalViewController+Pointer.m */,
-				831C4FC0244C68CA00BB5302 /* VMDisplayMetalViewController+Pencil.h */,
-				831C4FBF244C68CA00BB5302 /* VMDisplayMetalViewController+Pencil.m */,
 				CE056CA4242454100004B68A /* VMDisplayMetalViewController+Touch.h */,
 				CE056CA5242454100004B68A /* VMDisplayMetalViewController+Touch.m */,
 				5286EC8E2437488E007E6CBC /* VMDisplayMetalViewController+Gamepad.h */,
@@ -3139,6 +2803,7 @@
 				CE2D92B824AD46670059923A /* qapi-events-trace.c in Sources */,
 				CE2D92B924AD46670059923A /* qapi-events-qdev.c in Sources */,
 				CEB63A9424F4747900CAF323 /* VMListViewController.m in Sources */,
+				CE5076DB250AB55D00C26C19 /* VMDisplayMetalViewController+Pencil.m in Sources */,
 				CE2D92BA24AD46670059923A /* qapi-events-dump.c in Sources */,
 				CE2D92BB24AD46670059923A /* qapi-types-tpm.c in Sources */,
 				CE2D92BC24AD46670059923A /* UTMConfiguration+Drives.m in Sources */,
@@ -3284,7 +2949,6 @@
 			isa = PBXSourcesBuildPhase;
 			buildActionMask = 2147483647;
 			files = (
-<<<<<<< HEAD
 				CEB63A7724F4654400CAF323 /* Main.swift in Sources */,
 				CE0B6D0024AD56AE00FE012D /* UTMVirtualMachine.m in Sources */,
 				CEB63A7B24F469E300CAF323 /* UTMJailbreak.c in Sources */,
@@ -3495,202 +3159,6 @@
 			files = (
 				CEBDA1E124D8BDDB0010B5EC /* main.m in Sources */,
 				CEBDA1DF24D8BDDB0010B5EC /* QEMUHelper.m in Sources */,
-=======
-				83FBDD57242FA92300D2C5D7 /* VMDisplayMetalViewController+Pointer.h in Sources */,
-				CE23C1CA23FCEC0A001177D6 /* qapi-types-rocker.c in Sources */,
-				CE550BD1225947990063E575 /* VMListViewController.m in Sources */,
-				CEBCAF5A2435468600C2B423 /* VMConfigTogglePickerCell.m in Sources */,
-				CE23C17723FCEC0A001177D6 /* qapi-commands-crypto.c in Sources */,
-				CE23C1B923FCEC0A001177D6 /* qapi-events-char.c in Sources */,
-				CE31C24D225EA4A200A965DD /* VMConfigCreateViewController.m in Sources */,
-				CE23C19B23FCEC0A001177D6 /* qapi-events-error.c in Sources */,
-				CE23C17423FCEC0A001177D6 /* qapi-visit-block.c in Sources */,
-				CE23C1B323FCEC0A001177D6 /* qapi-events-misc.c in Sources */,
-				E2B0F9D22426E5510065DFBE /* WKWebView+Workarounds.m in Sources */,
-				CE23C18323FCEC0A001177D6 /* qapi-visit-crypto.c in Sources */,
-				CE23C16223FCEC0A001177D6 /* qapi-visit-tpm.c in Sources */,
-				CE23C19623FCEC0A001177D6 /* qapi-visit-trace.c in Sources */,
-				CE23C1D023FCEC0A001177D6 /* qapi-events-rocker.c in Sources */,
-				CE23C19523FCEC0A001177D6 /* qapi-visit-qom.c in Sources */,
-				CE5425342437C22A00E520F7 /* UTMConfiguration+System.m in Sources */,
-				CE23C1BD23FCEC0A001177D6 /* qapi-types-job.c in Sources */,
-				CE9D197C226542FE00355E14 /* UTMQemu.m in Sources */,
-				CE23C1AB23FCEC0A001177D6 /* qapi-visit-machine.c in Sources */,
-				CE54253A2439334400E520F7 /* CSSession.m in Sources */,
-				CE23C18E23FCEC0A001177D6 /* qapi-commands-machine-target.c in Sources */,
-				CE54252E2436E48D00E520F7 /* UTMConfigurationPortForward.m in Sources */,
-				CE23C1C723FCEC0A001177D6 /* qapi-events.c in Sources */,
-				CE23C17A23FCEC0A001177D6 /* qapi-events-introspect.c in Sources */,
-				CE23C1C623FCEC0A001177D6 /* qapi-events-audio.c in Sources */,
-				CE74C288225D88ED004E4FF1 /* VMConfigNetworkingViewController.m in Sources */,
-				CE23C1B823FCEC0A001177D6 /* qapi-events-ui.c in Sources */,
-				CE23C1A523FCEC0A001177D6 /* qapi-visit-misc.c in Sources */,
-				CE74C28E225D88ED004E4FF1 /* VMConfigSharingViewController.m in Sources */,
-				CE23C19723FCEC0A001177D6 /* qapi-commands-block.c in Sources */,
-				CE23C1AE23FCEC0A001177D6 /* qapi-visit-machine-target.c in Sources */,
-				CE23C1A923FCEC0A001177D6 /* qapi-visit-qdev.c in Sources */,
-				CECC76542273A7D50059B955 /* qapi-visit-core.c in Sources */,
-				CE23C1C123FCEC0A001177D6 /* qapi-visit-rdma.c in Sources */,
-				CE23C1B123FCEC0A001177D6 /* qapi-types-trace.c in Sources */,
-				CEE0421224418F2E0001680F /* UTMConfiguration+Miscellaneous.m in Sources */,
-				CE23C18623FCEC0A001177D6 /* qapi-types-migration.c in Sources */,
-				CE23C17B23FCEC0A001177D6 /* qapi-types-net.c in Sources */,
-				CE23C1BC23FCEC0A001177D6 /* qapi-types-rdma.c in Sources */,
-				CE23C16323FCEC0A001177D6 /* qapi-commands-rocker.c in Sources */,
-				CEFE75DB228933DE0050ABCC /* gst_ios_init.m in Sources */,
-				CECC76512273A7D50059B955 /* cf-input-visitor.c in Sources */,
-				CE23C16623FCEC0A001177D6 /* qapi-commands-char.c in Sources */,
-				CE23C18823FCEC0A001177D6 /* qapi-visit-migration.c in Sources */,
-				CE23C1A023FCEC0A001177D6 /* qapi-commands-error.c in Sources */,
-				CE74C28F225D88ED004E4FF1 /* VMConfigSoundViewController.m in Sources */,
-				CE36B26A22763F28004A1435 /* UTMJSONStream.m in Sources */,
-				CE23C18023FCEC0A001177D6 /* qapi-commands-sockets.c in Sources */,
-				CE2C67D8227F6F1200AEF1D0 /* VMConfigDrivePickerViewController.m in Sources */,
-				CE6EDCDF241C4A6800A719DC /* UTMViewState.m in Sources */,
-				CE2C67DB227F769300AEF1D0 /* VMConfigDriveCreateViewController.m in Sources */,
-				CE26FC25226EBC5A0090BE9B /* CSMain.m in Sources */,
-				CE5425372437DDE900E520F7 /* UTMConfiguration+Constants.m in Sources */,
-				CE056CA6242454100004B68A /* VMDisplayMetalViewController+Touch.m in Sources */,
-				CEE0420C244117040001680F /* UTMConfiguration+Display.m in Sources */,
-				831C4FC1244C68CA00BB5302 /* VMDisplayMetalViewController+Pencil.m in Sources */,
-				CE23C19223FCEC0A001177D6 /* qapi-visit-block-core.c in Sources */,
-				CECC76532273A7D50059B955 /* qapi-util.c in Sources */,
-				CE23C1CE23FCEC0A001177D6 /* qapi-commands-job.c in Sources */,
-				CE4507D2226A5BE200A28D22 /* VMKeyboardView.m in Sources */,
-				CE23C16A23FCEC0A001177D6 /* qapi-commands-net.c in Sources */,
-				CE23C18423FCEC0A001177D6 /* qapi-types-common.c in Sources */,
-				CE5E4958225C5A4400148CEF /* VMConfigExistingViewController.m in Sources */,
-				CE23C1BF23FCEC0A001177D6 /* qapi-types-transaction.c in Sources */,
-				E2D64BC9241DB24B0034E0C6 /* UTMSpiceIO.m in Sources */,
-				CE23C1C523FCEC0A001177D6 /* qapi-events-machine-target.c in Sources */,
-				CE23C1BA23FCEC0A001177D6 /* qapi-types-misc.c in Sources */,
-				CE550BE422596E790063E575 /* VMListViewCell.m in Sources */,
-				CE23C1CD23FCEC0A001177D6 /* qapi-commands-qom.c in Sources */,
-				CE23C19D23FCEC0A001177D6 /* qapi-visit-rocker.c in Sources */,
-				CE20FAE52444FC6E0059AE11 /* VMConfigDirectoryPickerViewController.m in Sources */,
-				CEBCAF5424353B3700C2B423 /* VMConfigSwitch.m in Sources */,
-				CE23C16923FCEC0A001177D6 /* qapi-visit-net.c in Sources */,
-				CE23C1A323FCEC0A001177D6 /* qapi-events-net.c in Sources */,
-				CE23C19C23FCEC0A001177D6 /* qapi-visit-run-state.c in Sources */,
-				CE23C18223FCEC0A001177D6 /* qapi-commands-tpm.c in Sources */,
-				423BCE66240F6A80001989AC /* VMConfigSystemArgumentsViewController.m in Sources */,
-				CE23C1A423FCEC0A001177D6 /* qapi-visit-common.c in Sources */,
-				CE23C16823FCEC0A001177D6 /* qapi-events-trace.c in Sources */,
-				CE23C17123FCEC0A001177D6 /* qapi-events-qdev.c in Sources */,
-				CE23C18A23FCEC0A001177D6 /* qapi-events-dump.c in Sources */,
-				CE23C18F23FCEC0A001177D6 /* qapi-types-tpm.c in Sources */,
-				CE5425312437C09C00E520F7 /* UTMConfiguration+Drives.m in Sources */,
-				CE23C19823FCEC0A001177D6 /* qapi-visit-char.c in Sources */,
-				CE23C1AF23FCEC0A001177D6 /* qapi-types-error.c in Sources */,
-				CE23C17223FCEC0A001177D6 /* qapi-commands-authz.c in Sources */,
-				CEC05DF92464B93900DA82B2 /* VMDisplayTerminalViewController+Keyboard.m in Sources */,
-				E2151A59241451120008E6AC /* UIViewController+Extensions.m in Sources */,
-				CE23C17C23FCEC0A001177D6 /* qapi-types.c in Sources */,
-				CE23C17823FCEC0A001177D6 /* qapi-events-sockets.c in Sources */,
-				CE23C1A723FCEC0A001177D6 /* qapi-visit-sockets.c in Sources */,
-				CE23C18523FCEC0A001177D6 /* qapi-events-misc-target.c in Sources */,
-				CE23C1A823FCEC0A001177D6 /* qapi-commands-common.c in Sources */,
-				CE23C16523FCEC0A001177D6 /* qapi-types-run-state.c in Sources */,
-				CE23C1BE23FCEC0A001177D6 /* qapi-commands-machine.c in Sources */,
-				CE23C1C423FCEC0A001177D6 /* qapi-commands-misc-target.c in Sources */,
-				CEE0420F24412C520001680F /* VMConfigStepper.m in Sources */,
-				5286EC902437488E007E6CBC /* VMDisplayMetalViewController+Gamepad.m in Sources */,
-				CE23C19323FCEC0A001177D6 /* qapi-visit-introspect.c in Sources */,
-				CE23C1B523FCEC0A001177D6 /* qapi-commands-qdev.c in Sources */,
-				CE550BDC2259479D0063E575 /* main.m in Sources */,
-				CE23C19E23FCEC0A001177D6 /* qapi-types-introspect.c in Sources */,
-				CE23C1CF23FCEC0A001177D6 /* qapi-types-machine.c in Sources */,
-				CE23C1AA23FCEC0A001177D6 /* qapi-commands-transaction.c in Sources */,
-				CE5F165C2261395000F3D56B /* UTMVirtualMachine.m in Sources */,
-				CE23C17523FCEC0A001177D6 /* qapi-events-qom.c in Sources */,
-				CE23C16F23FCEC0A001177D6 /* qapi-commands-migration.c in Sources */,
-				CE23C1C823FCEC0A001177D6 /* qapi-visit-misc-target.c in Sources */,
-				CE23C17D23FCEC0A001177D6 /* qapi-visit-ui.c in Sources */,
-				CE6EDCE2241DA0E900A719DC /* UTMLogging.m in Sources */,
-				CE23C1AD23FCEC0A001177D6 /* qapi-commands-trace.c in Sources */,
-				CE23C1C023FCEC0A001177D6 /* qapi-visit.c in Sources */,
-				CE3ADD6A2411C661002D6A5F /* VMCursor.m in Sources */,
-				CE4AA1492263B24F002E4A54 /* CSDisplayMetal.m in Sources */,
-				CEDC1DF22260EE4B008D9A6D /* StaticDataTableViewController.m in Sources */,
-				CE23C1C323FCEC0A001177D6 /* qapi-events-tpm.c in Sources */,
-				CE23C1C923FCEC0A001177D6 /* qapi-events-job.c in Sources */,
-				CECC76522273A7D50059B955 /* qapi-dealloc-visitor.c in Sources */,
-				CE23C16C23FCEC0A001177D6 /* qapi-visit-job.c in Sources */,
-				CE550BCE225947990063E575 /* AppDelegate.m in Sources */,
-				CE664511226935F000B0849A /* CSInput.m in Sources */,
-				CE74C290225D88ED004E4FF1 /* VMConfigSystemViewController.m in Sources */,
-				CE23C16723FCEC0A001177D6 /* qapi-types-block.c in Sources */,
-				CE23C17F23FCEC0A001177D6 /* qapi-events-machine.c in Sources */,
-				CEA02A992436C7A30087E45F /* UTMConfiguration+Networking.m in Sources */,
-				CE23C1A223FCEC0A001177D6 /* qapi-types-ui.c in Sources */,
-				CE23C1B723FCEC0A001177D6 /* qapi-types-dump.c in Sources */,
-				CEC05DF62463E3D300DA82B2 /* VMDisplayView.m in Sources */,
-				CE23C1CC23FCEC0A001177D6 /* qapi-types-machine-target.c in Sources */,
-				CE059DC8243E9E3400338317 /* UTMLocationManager.m in Sources */,
-				CE23C1B223FCEC0A001177D6 /* qapi-events-block.c in Sources */,
-				CEBCAF4E243525DB00C2B423 /* VMConfigTextField.m in Sources */,
-				CE23C16E23FCEC0A001177D6 /* qapi-types-block-core.c in Sources */,
-				CE31C24B225EA37400A965DD /* VMConfigViewController.m in Sources */,
-				CE23C17623FCEC0A001177D6 /* qapi-events-transaction.c in Sources */,
-				CE23C19023FCEC0A001177D6 /* qapi-commands-dump.c in Sources */,
-				CEEB66462284B942002737B2 /* VMKeyboardButton.m in Sources */,
-				CE23C1A623FCEC0A001177D6 /* qapi-commands-introspect.c in Sources */,
-				CE23C1AC23FCEC0A001177D6 /* qapi-types-sockets.c in Sources */,
-				E28394C1240C268A006742E2 /* VMDisplayTerminalViewController.m in Sources */,
-				CE23C19A23FCEC0A001177D6 /* qapi-events-block-core.c in Sources */,
-				CE36B281227668D1004A1435 /* UTMQemuManager.m in Sources */,
-				CE23C19423FCEC0A001177D6 /* qapi-types-crypto.c in Sources */,
-				CE23C1C223FCEC0A001177D6 /* qapi-types-qom.c in Sources */,
-				CE23C19F23FCEC0A001177D6 /* qapi-commands-rdma.c in Sources */,
-				CE74C28C225D88ED004E4FF1 /* VMConfigDriveDetailViewController.m in Sources */,
-				CE3ADD67240EFBCA002D6A5F /* VMDisplayMetalViewController+Keyboard.m in Sources */,
-				CE23C18B23FCEC0A001177D6 /* qapi-builtin-types.c in Sources */,
-				CE23C19923FCEC0A001177D6 /* qapi-events-migration.c in Sources */,
-				CE23C18923FCEC0A001177D6 /* qapi-commands.c in Sources */,
-				CE23C17023FCEC0A001177D6 /* qapi-commands-audio.c in Sources */,
-				CE23C18C23FCEC0A001177D6 /* qapi-events-common.c in Sources */,
-				E2D64BCC241DB62A0034E0C6 /* UTMTerminalIO.m in Sources */,
-				CE23C1B423FCEC0A001177D6 /* qapi-events-crypto.c in Sources */,
-				CE31C245225E555600A965DD /* UTMConfiguration.m in Sources */,
-				5286EC95243748C3007E6CBC /* VMDisplayMetalViewController.m in Sources */,
-				CE23C1CB23FCEC0A001177D6 /* qapi-commands-misc.c in Sources */,
-				CEBCAF5724353B9F00C2B423 /* VMConfigPickerView.m in Sources */,
-				CE23C1A123FCEC0A001177D6 /* qapi-events-run-state.c in Sources */,
-				CE72B4AD2463579D00716A11 /* VMDisplayViewController.m in Sources */,
-				CE23C17323FCEC0A001177D6 /* qapi-visit-transaction.c in Sources */,
-				CE059DC5243BFA3200338317 /* UTMConfiguration+Sharing.m in Sources */,
-				CE23C16423FCEC0A001177D6 /* qapi-commands-ui.c in Sources */,
-				CE23C18723FCEC0A001177D6 /* qapi-events-authz.c in Sources */,
-				CE23C19123FCEC0A001177D6 /* qapi-commands-block-core.c in Sources */,
-				CE23C18D23FCEC0A001177D6 /* qapi-types-authz.c in Sources */,
-				CE23C1D123FCEC0A001177D6 /* qapi-types-qdev.c in Sources */,
-				CE7BED4C225FBB8600A1E1B6 /* VMConfigDrivesViewController.m in Sources */,
-				CE23C16B23FCEC0A001177D6 /* qapi-dispatch-events.c in Sources */,
-				CE23C17E23FCEC0A001177D6 /* qapi-visit-authz.c in Sources */,
-				CED33AE02267892200FF1977 /* UTMQemuSystem.m in Sources */,
-				83FBDD56242FA7BC00D2C5D7 /* VMDisplayMetalViewController+Pointer.m in Sources */,
-				CE23C16123FCEC0A001177D6 /* qapi-commands-run-state.c in Sources */,
-				CE74C28D225D88ED004E4FF1 /* VMConfigInputViewController.m in Sources */,
-				CEA02A962436C6480087E45F /* VMConfigPortForwardingViewController.m in Sources */,
-				CE23C1D323FCEC0A001177D6 /* qapi-types-misc-target.c in Sources */,
-				CE23C1BB23FCEC0A001177D6 /* qapi-events-rdma.c in Sources */,
-				CE2D63D42265154700FC7E63 /* UTMShaders.metal in Sources */,
-				CE059DCB243FBA3C00338317 /* VMConfigCell.m in Sources */,
-				CE23C17923FCEC0A001177D6 /* qapi-visit-dump.c in Sources */,
-				CE23C1D223FCEC0A001177D6 /* qapi-visit-error.c in Sources */,
-				CE36B1552275061B004A1435 /* error.c in Sources */,
-				CECC76552273A7D50059B955 /* cf-output-visitor.c in Sources */,
-				CE23C1B023FCEC0A001177D6 /* qapi-types-audio.c in Sources */,
-				CE20FAE82448D2BE0059AE11 /* VMScroll.m in Sources */,
-				E28394B6240C20E1006742E2 /* UTMTerminal.m in Sources */,
-				CED33AE32267893D00FF1977 /* UTMQemuImg.m in Sources */,
-				CE23C1B623FCEC0A001177D6 /* qapi-types-char.c in Sources */,
-				CE74C28B225D88ED004E4FF1 /* VMConfigDisplayViewController.m in Sources */,
-				CE4AA14C2264004F002E4A54 /* CSConnection.m in Sources */,
-				CE23C18123FCEC0A001177D6 /* qapi-visit-audio.c in Sources */,
-				CE23C16D23FCEC0A001177D6 /* qapi-builtin-visit.c in Sources */,
-				CE2D63D32265154700FC7E63 /* UTMRenderer.m in Sources */,
->>>>>>> f73586de
 			);
 			runOnlyForDeploymentPostprocessing = 0;
 		};
